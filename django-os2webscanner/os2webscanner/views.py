--- conflicted
+++ resolved
@@ -372,9 +372,7 @@
             groups = self.request.user.get_profile().groups.all()
         except UserProfile.DoesNotExist:
             organization = None
-<<<<<<< HEAD
             groups = None
-=======
         # Exclude recipients with no email address
         form.fields[
             'recipients'
@@ -382,7 +380,6 @@
             'recipients'
         ].queryset.exclude(user__email="")
 
->>>>>>> 06fdad78
         if not self.request.user.is_superuser:
             for field_name in ['domains', 'regex_rules', 'recipients']:
                 queryset = form.fields[field_name].queryset
@@ -431,9 +428,6 @@
 
         scanner = self.get_object()
 
-<<<<<<< HEAD
-        for field_name in ['domains', 'regex_rules']:
-=======
         # Exclude recipients with no email address
         form.fields[
             'recipients'
@@ -442,7 +436,6 @@
         ].queryset.exclude(user__email="")
 
         for field_name in ['domains', 'regex_rules', 'recipients']:
->>>>>>> 06fdad78
             queryset = form.fields[field_name].queryset
             queryset = queryset.filter(organization=scanner.organization)
 
