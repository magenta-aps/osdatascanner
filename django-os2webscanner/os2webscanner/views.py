# encoding: utf-8
# The contents of this file are subject to the Mozilla Public License
# Version 2.0 (the "License"); you may not use this file except in
# compliance with the License. You may obtain a copy of the License at
#    http://www.mozilla.org/MPL/
#
# Software distributed under the License is distributed on an "AS IS"basis,
# WITHOUT WARRANTY OF ANY KIND, either express or implied. See the License
# for the specific language governing rights and limitations under the
# License.
#
# OS2Webscanner was developed by Magenta in collaboration with OS2 the
# Danish community of open source municipalities (http://www.os2web.dk/).
#
# The code is currently governed by OS2 the Danish community of open
# source municipalities ( http://www.os2web.dk/ )
"""Contains Django views."""

import os
import csv
import tempfile
from shutil import copyfile

from django import forms
from django.template import RequestContext
from django.core.exceptions import PermissionDenied, ObjectDoesNotExist
from django.db.models import Count, Q
from django.http import Http404, HttpResponse
from django.shortcuts import render, get_object_or_404, render_to_response
from django.shortcuts import redirect
from django.views.generic import View, ListView, TemplateView, DetailView
from django.views.generic.edit import ModelFormMixin, DeleteView
from django.views.generic.edit import CreateView, UpdateView
from django.contrib.auth.decorators import login_required, user_passes_test
from django.utils.decorators import method_decorator
from django.forms.models import modelform_factory
from django.conf import settings

from .validate import validate_domain, get_validation_str

from .models import Scanner, Domain, RegexRule, Scan, Match, UserProfile, Url
from .models import Organization, ConversionQueueItem, Group, Summary
<<<<<<< HEAD
from .utils import scans_for_summary_report
=======
from .utils import scans_for_summary_report, do_scan
from .forms import FileUploadForm
>>>>>>> 51894f86


class LoginRequiredMixin(View):

    """Include to require login.
    
    If user is "upload only", redirect to upload page."""

    @method_decorator(login_required)
    def dispatch(self, *args, **kwargs):
        """Check for login and dispatch the view."""
        user = self.request.user
        try:
            profile = user.get_profile()
            if profile.is_upload_only:
                return redirect('system/upload_file')
        except UserProfile.DoesNotExist:
            # User is *not* "upload only", all is good
            pass
        return super(LoginRequiredMixin, self).dispatch(*args, **kwargs)


class SuperUserRequiredMixin(LoginRequiredMixin):

    """Include to require login and superuser."""

    @method_decorator(login_required)
    def dispatch(self, *args, **kwargs):
        """Check for login and superuser and dispatch the view."""
        user = self.request.user
        if user.is_superuser:
            return super(LoginRequiredMixin, self).dispatch(*args, **kwargs)
        else:
            raise PermissionDenied


class RestrictedListView(ListView, LoginRequiredMixin):

    """Make sure users only see data that belong to their own organization."""

    def get_queryset(self):
        """Restrict to the organization of the logged-in user."""
        user = self.request.user
        if user.is_superuser:
            return self.model.objects.all()
        else:
            try:
                profile = user.get_profile()
                if profile.organization.do_use_groups:
                    if profile.is_group_admin or self.model == Group:
                        return self.model.objects.filter(
                            organization=profile.organization
                        )
                    else:
                        groups = profile.groups.all()
                        qs = self.model.objects.filter(
                            organization=profile.organization
                        ).filter(
                            Q(group__in=groups) | Q(group__isnull=True)
                        )
                        return qs
<<<<<<< HEAD
=======
                else:
                    return self.model.objects.filter(
                        organization=profile.organization
                    )

>>>>>>> 51894f86
            except UserProfile.DoesNotExist:
                return self.model.objects.filter(organization=None)


class MainPageView(TemplateView, LoginRequiredMixin):

    """Display the main page."""

    template_name = 'index.html'


class OrganizationList(RestrictedListView):

    """Display a list of organizations, superusers only!"""

    model = Organization
    template_name = 'os2webscanner/organizations_and_domains.html'

    def get_context_data(self, **kwargs):
        """Setup context for the template."""
        context = super(OrganizationList, self).get_context_data(**kwargs)
        organization_list = context['organization_list']
        orgs_with_domains = []
        for org in organization_list:
            tld_list = []

            top_level = lambda d: '.'.join(d.strip('/').split('.')[-2:])
            tlds = set([top_level(d.url) for d in org.domains.all()])

            for tld in tlds:
                sub_domains = [
                    d.url for d in org.domains.all() if top_level(d.url) == tld
                ]
                tld_list.append({'tld': tld, 'domains': sub_domains})

            orgs_with_domains.append({'name': org.name, 'domains': tld_list})

        context['orgs_with_domains'] = orgs_with_domains

        return context


class ScannerList(RestrictedListView):

    """Displays list of scanners."""

    model = Scanner
    template_name = 'os2webscanner/scanners.html'

    def get_queryset(self):
        """Get queryset, don't include non-visible scanners."""
        qs = super(ScannerList, self).get_queryset()
        # Dismiss scans that are not visible
        qs = qs.filter(is_visible=True)
        return qs


class DomainList(RestrictedListView):

    """Displays list of domains."""

    model = Domain
    template_name = 'os2webscanner/domains.html'

    def get_queryset(self):
        """Get queryset, ordered by url followed by primary key."""
        query_set = super(DomainList, self).get_queryset()

        if query_set:
            query_set = query_set.order_by('url', 'pk')

        return query_set


class GroupList(RestrictedListView):
    """Displays groups for organization."""

    model = Group
    template_name = 'os2webscanner/groups.html'


class GroupList(RestrictedListView):
    """Displays groups for organization."""

    model = Group
    template_name = 'os2webscanner/groups.html'


class RuleList(RestrictedListView):

    """Displays list of scanners."""

    model = RegexRule
    template_name = 'os2webscanner/rules.html'


class ReportList(RestrictedListView):

    """Displays list of scanners."""

    model = Scan
    template_name = 'os2webscanner/reports.html'

    def get_queryset(self):
        """Restrict to the organization of the logged-in user."""
        user = self.request.user
        if user.is_superuser:
            reports = self.model.objects.all()
        else:
            try:
                profile = user.get_profile()
                # TODO: Filter by group here if relevant.
                if (profile.is_group_admin or not
                    profile.organization.do_use_groups):
                    reports = self.model.objects.filter(
                        scanner__organization=profile.organization
                    )
                else:
                    reports = self.model.objects.filter(
                        scanner__group__in=profile.groups.all()
                    )
            except UserProfile.DoesNotExist:
                reports = self.model.objects.filter(
                    scanner__organization=None
                )
        reports = reports.filter(scanner__is_visible=True)
        return reports.order_by('-start_time')


# Create/Update/Delete Views.

class RestrictedCreateView(CreateView, LoginRequiredMixin):

    """Base class for create views that are limited by user organization."""

    def get_form_fields(self):
        """Get the list of fields to use in the form for the view."""
        fields = [f for f in self.fields]
        user = self.request.user

        if user.is_superuser:
            fields.append('organization')
        elif user.get_profile().organization.do_use_groups:
            if (user.get_profile().is_group_admin or
                len(user.get_profile().groups.all()) > 1):
                fields.append('group')

        return fields

    def get_form(self, form_class):
        """Get the form for the view."""
        fields = self.get_form_fields()
        form_class = modelform_factory(self.model, fields=fields)
        kwargs = self.get_form_kwargs()

        form = form_class(**kwargs)
        user = self.request.user
        if 'group' in fields:
            if user.get_profile().is_group_admin:
                queryset = (
                    user.get_profile().organization.groups.all()
                )
            else:
                form.fields['group'].queryset = (
                    user.get_profile().groups.all()
                )
            form.fields['group'].queryset = queryset
        return form

    def form_valid(self, form):
        """Validate the form."""
        if not self.request.user.is_superuser:
            try:
                user_profile = self.request.user.get_profile()
            except UserProfile.DoesNotExist:
                raise PermissionDenied
            self.object = form.save(commit=False)
            self.object.organization = user_profile.organization
            if (user_profile.organization.do_use_groups and not
                user_profile.is_group_admin and
                len(user_profile.groups.all())):
                self.object.group = user_profile.groups.all()[0]

        return super(RestrictedCreateView, self).form_valid(form)


class OrgRestrictedMixin(ModelFormMixin, LoginRequiredMixin):

    """Mixin class for views with organization-restricted queryset."""

    def get_form_fields(self):
        """Get the list of fields to use in the form for the view."""
        fields = [f for f in self.fields]
        user = self.request.user
        organization = self.object.organization
        do_add_group = False
        if user.is_superuser:
            fields.append('organization')
        if organization.do_use_groups:
            if (user.is_superuser or
                user.get_profile().is_group_admin or
                len(user.get_profile().groups.all()) > 1):
                do_add_group = True
        if do_add_group and self.model != Group:
            fields.append('group')
        return fields

    def get_form(self, form_class):
        """Get the form for the view."""
        fields = self.get_form_fields()
        form_class = modelform_factory(self.model, fields=fields)
        kwargs = self.get_form_kwargs()

        form = form_class(**kwargs)
        user = self.request.user
        if 'group' in fields:
            if user.is_superuser or user.get_profile().is_group_admin:
                form.fields['group'].queryset = (
                    self.object.organization.groups.all()
                )
            else:
                form.fields['group'].queryset = (
                    user.get_profile().groups.all()
                )
        return form

    def get_queryset(self):
        """Get queryset filtered by user's organization."""
        queryset = super(OrgRestrictedMixin, self).get_queryset()
        if not self.request.user.is_superuser:
            organization = None

            try:
                user_profile = self.request.user.get_profile()
                organization = user_profile.organization
                groups = user_profile.groups.all()
            except UserProfile.DoesNotExist:
                organization = None
                groups = []

            if (user_profile.organization.do_use_groups and not
                user_profile.is_group_admin):
                queryset = queryset.filter(
                    Q(group__in=groups) | Q(group__isnull=True)
                )
            else:
                queryset = queryset.filter(organization=organization)
        return queryset


class RestrictedUpdateView(UpdateView, OrgRestrictedMixin):

    """Base class for updateviews restricted by organiztion."""

    pass


class RestrictedDetailView(DetailView, OrgRestrictedMixin):

    """Base class for detailviews restricted by organiztion."""

    pass


class RestrictedDeleteView(DeleteView, OrgRestrictedMixin):

    """Base class for deleteviews restricted by organiztion."""

    pass


class ScannerCreate(RestrictedCreateView):

    """Create a scanner view."""

    model = Scanner
    fields = ['name', 'schedule', 'whitelisted_names', 'domains',
              'do_cpr_scan', 'do_cpr_modulus11', 'do_cpr_ignore_irrelevant',
              'do_name_scan', 'do_ocr',
              'do_link_check', 'do_external_link_check',
              'do_last_modified_check', 'do_last_modified_check_head_request',
              'regex_rules', 'recipients']

    def get_form(self, form_class):
        """Get the form for the view.

        Querysets used for choices in the 'domains' and 'regex_rules' fields
        will be limited by the user's organiztion unless the user is a
        superuser.
        """
        form = super(ScannerCreate, self).get_form(form_class)
        try:
            organization = self.request.user.get_profile().organization
            groups = self.request.user.get_profile().groups.all()
        except UserProfile.DoesNotExist:
            organization = None
            groups = None

        # Exclude recipients with no email address
        form.fields[
            'recipients'
        ].queryset = form.fields[
            'recipients'
        ].queryset.exclude(user__email="")

        if not self.request.user.is_superuser:
            for field_name in ['domains', 'regex_rules', 'recipients']:
                queryset = form.fields[field_name].queryset
                queryset = queryset.filter(organization=organization)
                if (self.request.user.get_profile().is_group_admin or
                    field_name == 'recipients'):
                    # Already filtered by organization, nothing more to do.
                    pass
                else:
                    queryset = queryset.filter(
                        Q(group__in=groups) | Q(group__isnull=True)
                    )
                form.fields[field_name].queryset = queryset
        return form

    def get_success_url(self):
        """The URL to redirect to after successful creation."""
        return '/scanners/%s/created/' % self.object.pk


class ScannerUpdate(RestrictedUpdateView):

    """Update a scanner view."""

    model = Scanner
    fields = ['name', 'schedule', 'whitelisted_names', 'domains',
              'do_cpr_scan', 'do_cpr_modulus11', 'do_cpr_ignore_irrelevant',
              'do_name_scan', 'do_ocr',
              'do_link_check', 'do_external_link_check',
              'do_last_modified_check', 'do_last_modified_check_head_request',
              'regex_rules', 'recipients']

    def get_success_url(self):
        """The URL to redirect to after successful update."""
        return '/scanners/%s/saved/' % self.object.pk

    def get_form(self, form_class):
        """Get the form for the view.

        Querysets used for choices in the 'domains' and 'regex_rules' fields
        will be limited by the user's organiztion unless the user is a
        superuser.
        """
        self.fields = self.get_form_fields()
        form = super(ScannerUpdate, self).get_form(form_class)

        scanner = self.get_object()

        # Exclude recipients with no email address
        form.fields[
            'recipients'
        ].queryset = form.fields[
            'recipients'
        ].queryset.exclude(user__email="")

        for field_name in ['domains', 'regex_rules', 'recipients']:
            queryset = form.fields[field_name].queryset
            queryset = queryset.filter(organization=scanner.organization)

            if scanner.organization.do_use_groups:
                # TODO: This is not very elegant!
                if field_name == 'recipients':
                    if scanner.group:
                        queryset = queryset.filter(
<<<<<<< HEAD
                            Q(groups__in=scanner.group) | Q(groups__isnull=True)
=======
                            Q(groups__in=scanner.group) |
                            Q(groups__isnull=True)
>>>>>>> 51894f86
                        )
                else:
                    queryset = queryset.filter(
                        Q(group=scanner.group) | Q(group__isnull=True)
                    )
            form.fields[field_name].queryset = queryset
        return form


class ScannerDelete(RestrictedDeleteView):

    """Delete a scanner view."""

    model = Scanner
    success_url = '/scanners/'


class ScannerAskRun(RestrictedDetailView):

    """Prompt for starting scan, validate first."""
    model = Scanner

    def get_context_data(self, **kwargs):
        """Check that user is allowed to run this scanner."""
        context = super(ScannerAskRun, self).get_context_data(**kwargs)

        if self.object.has_active_scans:
            ok = False
            error_message = Scanner.ALREADY_RUNNING
        elif not self.object.has_valid_domains:
            ok = False
            error_message = Scanner.NO_VALID_DOMAINS
        else:
            ok = True
        context['ok'] = ok
        if not ok:
            context['error_message'] = error_message

        return context


class ScannerRun(RestrictedDetailView):

    """View that handles starting of a scanner run."""

    model = Scanner
    template_name = 'os2webscanner/scanner_run.html'

    def get(self, request, *args, **kwargs):
        """Handle a get request to the view."""
        self.object = self.get_object()

        result = self.object.run(user=request.user)
        context = self.get_context_data(object=self.object)
        context['success'] = isinstance(result, Scan)
        if not context['success']:
            context['error_message'] = result
        else:
            context['scan'] = result

        return self.render_to_response(context)


class DomainCreate(RestrictedCreateView):

    """Create a domain view."""

    model = Domain
    fields = ['url', 'exclusion_rules', 'download_sitemap', 'sitemap_url',
              'sitemap']

    def get_form_fields(self):
        """Get the list of form fields.

        The 'validation_status' field will be added to the form if the
        user is a superuser.
        """
        fields = super(DomainCreate, self).get_form_fields()
        if self.request.user.is_superuser:
            fields.append('validation_status')
        return fields

    def get_form(self, form_class):
        """Get the form for the view.

        All form widgets will have added the css class 'form-control'.
        """
        form = super(DomainCreate, self).get_form(form_class)

        for fname in form.fields:
            f = form.fields[fname]
            f.widget.attrs['class'] = 'form-control'

        return form

    def get_success_url(self):
        """The URL to redirect to after successful creation."""
        return '/domains/%s/created/' % self.object.pk


class DomainUpdate(RestrictedUpdateView):

    """Update a domain view."""

    model = Domain
    fields = ['url', 'exclusion_rules', 'download_sitemap', 'sitemap_url',
              'sitemap']

    def get_form_fields(self):
        """Get the list of form fields."""
        fields = super(DomainUpdate, self).get_form_fields()

        if self.request.user.is_superuser:
            fields.append('validation_status')
        elif not self.object.validation_status:
            fields.append('validation_method')

        self.fields = fields
        return fields

    def get_form(self, form_class):
        """Get the form for the view.
        """
        form = super(DomainUpdate, self).get_form(form_class)

        for fname in form.fields:
            f = form.fields[fname]
            f.widget.attrs['class'] = 'form-control'

        if 'validation_method' in form.fields:
            vm_field = form.fields['validation_method']
            if vm_field:
                vm_field.widget = forms.RadioSelect(
                    choices=vm_field.widget.choices
                )
                vm_field.widget.attrs['class'] = 'validateradio'

        return form

    def form_valid(self, form):
        """Validate the submitted form."""
        old_obj = Domain.objects.get(pk=self.object.pk)
        if old_obj.url != self.object.url:
            self.object.validation_status = Domain.INVALID

        if not self.request.user.is_superuser:
            user_profile = self.request.user.get_profile()
            self.object = form.save(commit=False)
            self.object.organization = user_profile.organization

        result = super(DomainUpdate, self).form_valid(form)

        return result

    def get_context_data(self, **kwargs):
        """Get the context used when rendering the template."""
        context = super(DomainUpdate, self).get_context_data(**kwargs)
        for value, desc in Domain.validation_method_choices:
            key = 'valid_txt_' + str(value)
            context[key] = get_validation_str(self.object, value)
        return context

    def get_success_url(self):
        """The URL to redirect to after successful updating.

        Will redirect the user to the validate view if the form was submitted
        with the 'save_and_validate' button.
        """
        url = self.object.get_absolute_url()
        if 'save_and_validate' in self.request.POST:
            return 'validate/'
        else:
            return '/domains/%s/saved/' % self.object.pk


class DomainValidate(RestrictedDetailView):

    """View that handles validation of a domain."""

    model = Domain

    def get_context_data(self, **kwargs):
        """Perform validation and populate the template context."""
        context = super(DomainValidate, self).get_context_data(**kwargs)
        context['validation_status'] = self.object.validation_status
        if not self.object.validation_status:
            result = validate_domain(self.object)

            if result:
                self.object.validation_status = Domain.VALID
                self.object.save()

            context['validation_success'] = result

        return context


class DomainDelete(RestrictedDeleteView):

    """Delete a domain view."""

    model = Domain
    success_url = '/domains/'


class GroupCreate(RestrictedCreateView):

    """Create a group view."""

    fields = ['name', 'contact_email', 'contact_phone', 'user_profiles']
    model = Group

    def get_form_fields(self):
        """Get the list of fields to use in the form for the view."""
        fields = super(GroupCreate, self).get_form_fields()

        if 'group' in fields:
            fields.remove('group')

        return fields

    def get_form(self, form_class):
        """Get the form for the view.

        Querysets used for choices in the 'domains' and 'regex_rules' fields
        will be limited by the user's organiztion unless the user is a
        superuser.
        """
        form = super(GroupCreate, self).get_form(form_class)

        field_name = 'user_profiles'
        queryset = form.fields[field_name].queryset
        queryset = queryset.filter(organization=0)
        form.fields[field_name].queryset = queryset

        return form

    def get_success_url(self):
        """The URL to redirect to after successful creation."""
        return '/groups/%s/created/' % self.object.pk


class GroupUpdate(RestrictedUpdateView):

    """Update a domain view."""

    model = Group
    fields = ['name', 'contact_email', 'contact_phone', 'user_profiles']

    def get_form(self, form_class):
        """Get the form for the view.

        Querysets used for choices in the 'domains' and 'regex_rules' fields
        will be limited by the user's organiztion unless the user is a
        superuser.
        """
        form = super(GroupUpdate, self).get_form(form_class)
        group = self.get_object()
        field_name = 'user_profiles'
        queryset = form.fields[field_name].queryset
        if group.organization:
            queryset = queryset.filter(organization=group.organization)
        else:
            queryset = queryset.filter(organization=0)
        form.fields[field_name].queryset = queryset
        return form

    def get_success_url(self):
        """The URL to redirect to after successful update."""
        return '/groups/%s/saved/' % self.object.pk


class GroupDelete(RestrictedDeleteView):

    """Delete a domain view."""

    model = Group
    fields = ['name', 'contact_email', 'contact_phone', 'user_profiles']
    success_url = '/groups/'


class RuleCreate(RestrictedCreateView):

    """Create a rule view."""

    model = RegexRule
    fields = ['name', 'match_string', 'description', 'sensitivity']

    def get_form(self, form_class):
        """Get the form for the view.

        All form fields will have the css class 'form-control' added.
        """
        form = super(RuleCreate, self).get_form(form_class)

        for fname in form.fields:
            f = form.fields[fname]
            f.widget.attrs['class'] = 'form-control'

        return form

    def get_success_url(self):
        """The URL to redirect to after successful creation."""
        return '/rules/%s/created/' % self.object.pk


class RuleUpdate(RestrictedUpdateView):

    """Update a rule view."""

    model = RegexRule
    fields = ['name', 'match_string', 'description', 'sensitivity']

    def get_form(self, form_class):
        """Get the form for the view.

        All form fields will have the css class 'form-control' added.
        """
        form = super(RuleUpdate, self).get_form(form_class)

        for fname in form.fields:
            f = form.fields[fname]
            f.widget.attrs['class'] = 'form-control'

        return form

    def get_success_url(self):
        """The URL to redirect to after successful update."""
        return '/rules/%s/created/' % self.object.pk


class RuleDelete(RestrictedDeleteView):

    """Delete a rule view."""

    model = RegexRule
    fields = ['name', 'match_string', 'description', 'sensitivity']
    success_url = '/rules/'


# Reports stuff
class ReportDetails(UpdateView, LoginRequiredMixin):

    """Display a detailed report summary."""

    model = Scan
    template_name = 'os2webscanner/report.html'
    context_object_name = "scan"
    full = False

    def get_queryset(self):
        """Get the queryset for the view.

        If the user is not a superuser the queryset will be limited by the
        user's organization.
        """
        queryset = super(ReportDetails, self).get_queryset()
        if not self.request.user.is_superuser:
            try:
                user_profile = self.request.user.get_profile()
                organization = user_profile.organization
            except UserProfile.DoesNotExist:
                organization = None
            queryset = queryset.filter(scanner__organization=organization)
        return queryset

    def get_context_data(self, **kwargs):
        """Add the scan's matches to the report context data."""
        context = super(ReportDetails, self).get_context_data(**kwargs)
        all_matches = Match.objects.filter(
            scan=self.get_object()
        ).order_by('-sensitivity', 'url', 'matched_rule', 'matched_data')

        broken_urls = Url.objects.filter(
            scan=self.get_object()
        ).exclude(status_code__isnull=True).order_by('url')

        context['full_report'] = self.full
        context['broken_urls'] = broken_urls
        context['no_of_broken_links'] = broken_urls.count()
        context['matches'] = all_matches[:100]
        context['all_matches'] = all_matches
        context['no_of_matches'] = all_matches.count() + broken_urls.count()
        context['reports_url'] = settings.SITE_URL + '/reports/'
        context['failed_conversions'] = (
            self.object.get_number_of_failed_conversions()
        )
        return context


class ReportDelete(DeleteView, LoginRequiredMixin):

    """View for deleting a report."""

    model = Scan
    success_url = '/reports/'

    def get_queryset(self):
        """Get the queryset for the view.

        If the user is not a superuser the queryset will be limited by the
        user's organization.
        """
        queryset = super(ReportDelete, self).get_queryset()
        if not self.request.user.is_superuser:
            try:
                user_profile = self.request.user.get_profile()
                organization = user_profile.organization
            except UserProfile.DoesNotExist:
                organization = None
            queryset = queryset.filter(scanner__organization=organization)
        return queryset


class ScanReportLog(ReportDetails):

    """Display ordinary log file for debugging purposes."""

    def render_to_response(self, context, **response_kwargs):
        """Render log file."""
        scan = self.get_object()
        response = HttpResponse(content_type="text/plain")
        log_file = "scan{0}_log.txt".format(scan.id)
        response[
            'Content-Disposition'
        ] = u'attachment; filename={0}'.format(log_file)

        with open(scan.scan_log_file, "r") as f:
            response.write(f.read())
        return response


class CSVReportDetails(ReportDetails):

    """Display  full report in CSV format."""

    def render_to_response(self, context, **response_kwargs):
        """Generate a CSV file and return it as the http response."""
        scan = self.get_object()
        response = HttpResponse(content_type='text/csv')
        report_file = u'{0}{1}.csv'.format(
            scan.scanner.organization.name.replace(u' ', u'_'),
            scan.id)
        response[
            'Content-Disposition'
        ] = u'attachment; filename={0}'.format(report_file)
        writer = csv.writer(response)
        all_matches = context['all_matches']
        # CSV utilities
        e = lambda fields: ([f.encode('utf-8') for f in fields])
        # Print summary header
        writer.writerow(e([u'Starttidspunkt', u'Sluttidspunkt', u'Status',
                        u'Totalt antal matches', u'Total antal broken links']))
        # Print summary
        writer.writerow(e([str(scan.start_time),
            str(scan.end_time), scan.get_status_display(),
            str(context['no_of_matches']), str(context['no_of_broken_links'])])
        )
        if all_matches:
            # Print match header
            writer.writerow(e([u'URL', u'Regel', u'Match', u'Følsomhed']))
            for match in all_matches:
                writer.writerow(
                    e([match.url.url,
                       match.get_matched_rule_display(),
                       match.matched_data.replace('\n', '').replace('\r', ' '),
                       match.get_sensitivity_display()])
                )
        broken_urls = context['broken_urls']
        if broken_urls:
            # Print broken link header
            writer.writerow(e([u'Referrers', u'URL', u'Status']))
            for url in broken_urls:
                for referrer in url.referrers.all():
                    writer.writerow(e([referrer.url,
                                   url.url,
                                   url.status_message]))
        return response


class DialogSuccess(TemplateView):

    """View that handles success for iframe-based dialogs."""

    template_name = 'os2webscanner/dialogsuccess.html'

    type_map = {
        'domains': Domain,
        'scanners': Scanner,
        'rules': RegexRule,
        'groups': Group,
        'summaries': Summary,
    }

    def get_context_data(self, **kwargs):
        """Setup context for the template."""
        context = super(DialogSuccess, self).get_context_data(**kwargs)
        model_type = self.args[0]
        pk = self.args[1]
        created = self.args[2] == 'created'
        if model_type not in self.type_map:
            raise Http404
        model = self.type_map[model_type]
        item = get_object_or_404(model, pk=pk)
        context['item_description'] = item.display_name
        context['action'] = "oprettet" if created else "gemt"
        context['reload_url'] = '/' + model_type + '/'
        return context


class SystemStatusView(TemplateView, SuperUserRequiredMixin):

    """Display the system status for superusers."""

    template_name = 'os2webscanner/system_status.html'

    def get_context_data(self, **kwargs):
        """Setup context for the template."""
        context = super(SystemStatusView, self).get_context_data(**kwargs)
        all = ConversionQueueItem.objects.filter(
            status=ConversionQueueItem.NEW
        )
        total = all.count()
        totals_by_type = all.values('type').annotate(
            total=Count('type')
        ).order_by('-total')
        totals_by_scan = all.values('url__scan__pk').annotate(
            total=Count('url__scan__pk')
        ).order_by('-total')
        totals_by_scan_and_type = all.values('url__scan__pk', 'type').annotate(
            total=Count('type')
        ).order_by('-total')

        for item in totals_by_scan:
            item['scan'] = Scan.objects.get(pk=item['url__scan__pk'])
            by_type = []
            for x in totals_by_scan_and_type:
                if x['url__scan__pk'] == item['url__scan__pk']:
                    by_type.append({
                        'total': x['total'],
                        'type': x['type']
                    })
            item['by_type'] = by_type

        def assign_percentages(grouped_totals, total):
            for item in grouped_totals:
                item['percentage'] = "%.1f" % (float(item['total']) / total
                                               * 100.)

        assign_percentages(totals_by_type, total)
        assign_percentages(totals_by_scan, total)

        context['total_queue_items'] = total
        context['total_queue_items_by_type'] = totals_by_type
        context['total_queue_items_by_scan'] = totals_by_scan
        return context


class SummaryList(RestrictedListView):

    """Displays list of summaries."""

    model = Summary
    template_name = 'os2webscanner/summaries.html'


class SummaryCreate(RestrictedCreateView):

    """Create new summary."""

    model = Summary
    fields = ['name', 'description', 'schedule', 'last_run', 'recipients',
              'scanners']

    def get_form(self, form_class):
        """Set up fields and return form."""
        form = super(SummaryCreate, self).get_form(form_class)

        field_names = ['recipients', 'scanners']
        for field_name in field_names:
            queryset = form.fields[field_name].queryset
            queryset = queryset.filter(organization=0)
            form.fields[field_name].queryset = queryset

        return form

    def get_success_url(self):
        """The URL to redirect to after successful creation."""
        return '/summaries/{0}/created/'.format(self.object.id)


class SummaryUpdate(RestrictedUpdateView):

    """Edit summary."""

    model = Summary
    fields = ['name', 'description', 'schedule', 'last_run', 'recipients',
              'scanners', 'do_email_recipients']

    def get_form(self, form_class):
        """Get the form for the view.

        Querysets for selecting the field 'recipients' must be limited by the
        summary's organization - i.e., there must be an organization set on
        the object.
        """
        form = super(SummaryUpdate, self).get_form(form_class)
        summary = self.get_object()
        # Limit recipients to organization
        queryset = form.fields['recipients'].queryset
        if summary.organization:
            queryset = queryset.filter(organization=summary.organization)
        else:
            queryset = queryset.filter(organization=0)
        form.fields['recipients'].queryset = queryset

        # Limit scanners to organization
        queryset = form.fields['scanners'].queryset
        if summary.organization:
            queryset = queryset.filter(organization=summary.organization)
        else:
            queryset = queryset.filter(organization=0)

       # Only display visible scanners
        queryset = queryset.filter(is_visible=True)
        form.fields['scanners'].queryset = queryset

        return form

    def get_success_url(self):
        """The URL to redirect to after successful update."""
        return '/summaries/%s/saved/' % self.object.pk


class SummaryDelete(RestrictedDeleteView):

    """Delete summary."""

    model = Summary
    success_url = '/summaries/'


class SummaryReport(RestrictedDetailView):

    """Display report for summary."""

    model = Summary
    template_name = 'os2webscanner/summary_report.html'

    def get_context_data(self, **kwargs):
        """Setup context for the template."""
        context = super(SummaryReport, self).get_context_data(**kwargs)

        summary = self.object
        scan_list, from_date, to_date = scans_for_summary_report(summary)

        context['scans'] = scan_list
        context['from_date'] = from_date
        context['to_date'] = to_date

        return context


@login_required
def file_upload(request):
    """Handle upload of file for scanning."""
    if request.method == 'POST':
        form = FileUploadForm(request.POST, request.FILES)
        if form.is_valid():
            # Perform the scan
            upload_file = request.FILES['scan_file']
            # Get parametes
            params = {}
            params['do_cpr_scan'] = form.cleaned_data['do_cpr_scan']
            params['do_cpr_replace'] = form.cleaned_data['do_replace_cpr']
            params['cpr_replace_text'] = form.cleaned_data[
                'cpr_replacement_text'
            ]
            params['do_name_scan'] = form.cleaned_data['do_name_scan']
            params['do_name_replace'] = form.cleaned_data['do_replace_name']
            params['name_replace_text'] = form.cleaned_data[
                'name_replacement_text'
            ]
            params['do_address_scan'] = form.cleaned_data['do_address_scan']
            params['do_address_replace'] = form.cleaned_data[
                'do_replace_address'
            ]
            params['address_replace_text'] = form.cleaned_data[
                'address_replacement_text'
            ]
            params['output_spreadsheet_file'] = True

            path = upload_file.temporary_file_path()
            rpcdir = settings.RPC_TMP_PREFIX
            try:
                os.makedirs(rpcdir)
            except OSError:
                if os.path.isdir(rpcdir):
                    pass
                else:
                    # There was an error, so make sure we know about it
                    raise
            # Now create temporary dir, fill with files
            dirname = tempfile.mkdtemp(dir=rpcdir)
            file_path = os.path.join(dirname, upload_file.name)
            copyfile(path, file_path)
            print file_path
            file_url = 'file://{0}'.format(file_path)
            scan = do_scan(request.user, [file_url], params, blocking=True)

            #
            if not isinstance(scan, Scan):
                raise RuntimeError("Unable to perform scan - check user has"
                                   "organization and valid domain")
            print "Scan is done! CSV file ready!"
            # We now have the scan object
            response = HttpResponse(content_type='text/csv')
            report_file = u'{0}{1}.csv'.format(
                scan.scanner.organization.name.replace(u' ', u'_'),
                scan.id)
            response[
                'Content-Disposition'
            ] = u'attachment; filename={0}'.format(report_file)
            writer = csv.writer(response)
            csv_file = open(scan.scan_output_file, "rb")

            # TODO: Load CSV file, write it back to the client
            for row in csv.reader(csv_file):
                writer.writerow(row)

            return response

    else:
        # Request.method == 'GET'
        form = FileUploadForm()

    return render_to_response(
        'os2webscanner/file_upload.html',
        RequestContext(request, {'form': form})
    )<|MERGE_RESOLUTION|>--- conflicted
+++ resolved
@@ -40,12 +40,8 @@
 
 from .models import Scanner, Domain, RegexRule, Scan, Match, UserProfile, Url
 from .models import Organization, ConversionQueueItem, Group, Summary
-<<<<<<< HEAD
-from .utils import scans_for_summary_report
-=======
 from .utils import scans_for_summary_report, do_scan
 from .forms import FileUploadForm
->>>>>>> 51894f86
 
 
 class LoginRequiredMixin(View):
@@ -107,14 +103,11 @@
                             Q(group__in=groups) | Q(group__isnull=True)
                         )
                         return qs
-<<<<<<< HEAD
-=======
                 else:
                     return self.model.objects.filter(
                         organization=profile.organization
                     )
 
->>>>>>> 51894f86
             except UserProfile.DoesNotExist:
                 return self.model.objects.filter(organization=None)
 
@@ -187,13 +180,6 @@
             query_set = query_set.order_by('url', 'pk')
 
         return query_set
-
-
-class GroupList(RestrictedListView):
-    """Displays groups for organization."""
-
-    model = Group
-    template_name = 'os2webscanner/groups.html'
 
 
 class GroupList(RestrictedListView):
@@ -484,12 +470,8 @@
                 if field_name == 'recipients':
                     if scanner.group:
                         queryset = queryset.filter(
-<<<<<<< HEAD
-                            Q(groups__in=scanner.group) | Q(groups__isnull=True)
-=======
                             Q(groups__in=scanner.group) |
                             Q(groups__isnull=True)
->>>>>>> 51894f86
                         )
                 else:
                     queryset = queryset.filter(
