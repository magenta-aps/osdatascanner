# encoding: utf-8
# The contents of this file are subject to the Mozilla Public License
# Version 2.0 (the "License"); you may not use this file except in
# compliance with the License. You may obtain a copy of the License at
#    http://www.mozilla.org/MPL/
#
# Software distributed under the License is distributed on an "AS IS"basis,
# WITHOUT WARRANTY OF ANY KIND, either express or implied. See the License
# for the specific language governing rights and limitations under the
# License.
#
# OS2Webscanner was developed by Magenta in collaboration with OS2 the
# Danish community of open source municipalities (http://www.os2web.dk/).
#
# The code is currently governed by OS2 the Danish community of open
# source municipalities ( http://www.os2web.dk/ )
"""Contains Django views."""

import csv
from django import forms
from django.core.exceptions import PermissionDenied, ObjectDoesNotExist
from django.db.models import Count
from django.http import Http404, HttpResponse
from django.shortcuts import render, get_object_or_404
from django.views.generic import View, ListView, TemplateView, DetailView
from django.views.generic.edit import ModelFormMixin, DeleteView
from django.views.generic.edit import CreateView, UpdateView
from django.contrib.auth.decorators import login_required, user_passes_test
from django.utils.decorators import method_decorator
from django.forms.models import modelform_factory
from django.conf import settings

from .validate import validate_domain, get_validation_str

from .models import Scanner, Domain, RegexRule, Scan, Match, UserProfile, Url
<<<<<<< HEAD
from .models import Organization, ConversionQueueItem, Group
=======
from .models import ConversionQueueItem, Summary
from .utils import scans_for_summary_report
>>>>>>> 19decbbb


class LoginRequiredMixin(View):

    """Include to require login."""

    @method_decorator(login_required)
    def dispatch(self, *args, **kwargs):
        """Check for login and dispatch the view."""
        return super(LoginRequiredMixin, self).dispatch(*args, **kwargs)


class SuperUserRequiredMixin(LoginRequiredMixin):

    """Include to require login and superuser."""

    @method_decorator(login_required)
    def dispatch(self, *args, **kwargs):
        """Check for login and superuser and dispatch the view."""
        user = self.request.user
        if user.is_superuser:
            return super(LoginRequiredMixin, self).dispatch(*args, **kwargs)
        else:
            raise PermissionDenied


class RestrictedListView(ListView, LoginRequiredMixin):

    """Make sure users only see data that belong to their own organization."""

    def get_queryset(self):
        """Restrict to the organization of the logged-in user."""
        user = self.request.user
        if user.is_superuser:
            return self.model.objects.all()
        else:
            try:
                profile = user.get_profile()
                if profile.organization.do_use_groups:
                    if profile.is_group_admin or self.model == Group:
                        return self.model.objects.filter(
                            organization=profile.organization
                        )
                    else:
                        groups = profile.groups.all()
                        print groups
                        qs = self.model.objects.filter(
                            group__in=groups
                        )
                        print qs
                        return qs
            except UserProfile.DoesNotExist:
                return self.model.objects.filter(organization=None)


class MainPageView(TemplateView, LoginRequiredMixin):

    """Display the main page."""

    template_name = 'index.html'


class OrganizationList(RestrictedListView):

    """Display a list of organizations, superusers only!"""

    model = Organization
    template_name = 'os2webscanner/organizations_and_domains.html'

    def get_context_data(self, **kwargs):
        """Setup context for the template."""
        context = super(OrganizationList, self).get_context_data(**kwargs)
        organization_list = context['organization_list']
        orgs_with_domains = []
        for org in organization_list:
            tld_list = []

            top_level = lambda d: '.'.join(d.strip('/').split('.')[-2:])
            tlds = set([top_level(d.url) for d in org.domains.all()])

            for tld in tlds:
                sub_domains = [
                    d.url for d in org.domains.all() if top_level(d.url) == tld
                ]
                tld_list.append({'tld': tld, 'domains': sub_domains})

            orgs_with_domains.append({'name': org.name, 'domains': tld_list})

        context['orgs_with_domains'] = orgs_with_domains

        return context


class ScannerList(RestrictedListView):

    """Displays list of scanners."""

    model = Scanner
    template_name = 'os2webscanner/scanners.html'

    def get_queryset(self):
        """Get queryset, don't include non-visible scanners."""
        qs = super(ScannerList, self).get_queryset()
        # Dismiss scans that are not visible
        qs = qs.filter(is_visible=True)
        return qs


class DomainList(RestrictedListView):

    """Displays list of domains."""

    model = Domain
    template_name = 'os2webscanner/domains.html'

    def get_queryset(self):
        """Get queryset, ordered by url followed by primary key."""
        query_set = super(DomainList, self).get_queryset()

        return query_set.order_by('url', 'pk')


class GroupList(RestrictedListView):
    """Displays groups for organization."""

    model = Group
    template_name = 'os2webscanner/groups.html'


class RuleList(RestrictedListView):

    """Displays list of scanners."""

    model = RegexRule
    template_name = 'os2webscanner/rules.html'


class ReportList(RestrictedListView):

    """Displays list of scanners."""

    model = Scan
    template_name = 'os2webscanner/reports.html'

    def get_queryset(self):
        """Restrict to the organization of the logged-in user."""
        user = self.request.user
        if user.is_superuser:
            reports = self.model.objects.all()
        else:
            try:
                profile = user.get_profile()
                # TODO: Filter by group here if relevant.
                if (profile.is_group_admin or not
                    profile.organization.do_use_groups):
                    reports = self.model.objects.filter(
                        scanner__organization=profile.organization
                    )
                else:
                    reports = self.model.objects.filter(
                        scanner__group__in=profile.groups.all()
                    )
            except UserProfile.DoesNotExist:
                reports = self.model.objects.filter(
                    scanner__organization=None
                )
        reports = reports.filter(scanner__is_visible=True)
        return reports.order_by('-start_time')


# Create/Update/Delete Views.

class RestrictedCreateView(CreateView, LoginRequiredMixin):

    """Base class for create views that are limited by user organization."""

    def get_form_fields(self):
        """Get the list of fields to use in the form for the view."""
        fields = [f for f in self.fields]
        user = self.request.user

        if user.is_superuser:
            fields.append('organization')
            fields.append('group')
        elif user.get_profile().organization.do_use_groups:
            if len(user.get_profile().groups.all()) > 1:
                fields.append('group')

        return fields

    def get_form(self, form_class):
        """Get the form for the view."""
        fields = self.get_form_fields()
        form_class = modelform_factory(self.model, fields=fields)
        kwargs = self.get_form_kwargs()

        form = form_class(**kwargs)
        if 'group' in self.fields:
            form.fields['group'].queryset = (
                self.request.user.get_profile().groups.all()
            )
        return form

    def form_valid(self, form):
        """Validate the form."""
        if not self.request.user.is_superuser:
            try:
                user_profile = self.request.user.get_profile()
            except UserProfile.DoesNotExist:
                raise PermissionDenied
            self.object = form.save(commit=False)
            self.object.organization = user_profile.organization
            if (user_profile.organization.do_use_groups and not
                user_profile.is_group_admin and
                len(user_profile.groups.all())):
                self.object.group = user_profile.groups.all()[0]

        return super(RestrictedCreateView, self).form_valid(form)


class OrgRestrictedMixin(ModelFormMixin, LoginRequiredMixin):

    """Mixin class for views with organization-restricted queryset."""

    def get_form_fields(self):
        """Get the list of fields to use in the form for the view."""
        fields = [f for f in self.fields]
        user = self.request.user
        organization = self.object.organization
        do_add_group = False
        if user.is_superuser:
            fields.append('organization')
        if organization.do_use_groups:
            if (user.is_superuser or
                user.get_profile().is_group_admin or
                len(user.get_profile().groups.all()) > 1):
                do_add_group = True
        if do_add_group and self.model != Group:
            fields.append('group')
        return fields

    def get_form(self, form_class):
        """Get the form for the view."""
        fields = self.get_form_fields()
        form_class = modelform_factory(self.model, fields=fields)
        kwargs = self.get_form_kwargs()

        form = form_class(**kwargs)
        if 'group' in self.fields:
            if self.request.user.is_superuser:
                form.fields['group'].queryset = (
                    self.object.organization.groups.all()
                )
            else:
                form.fields['group'].queryset = (
                    self.request.user.get_profile().groups.all()
                )
        return form

    def get_queryset(self):
        """Get queryset filtered by user's organization."""
        queryset = super(OrgRestrictedMixin, self).get_queryset()
        if not self.request.user.is_superuser:
            organization = None

            try:
                user_profile = self.request.user.get_profile()
                organization = user_profile.organization
                groups = user_profile.groups.all()
            except UserProfile.DoesNotExist:
                organization = None
                groups = []

            if (user_profile.organization.do_use_groups and not
                user_profile.is_group_admin):
                queryset = queryset.filter(group__in=groups)
            else:
                queryset = queryset.filter(organization=organization)
        return queryset


class RestrictedUpdateView(UpdateView, OrgRestrictedMixin):

    """Base class for updateviews restricted by organiztion."""

    pass


class RestrictedDetailView(DetailView, OrgRestrictedMixin):

    """Base class for detailviews restricted by organiztion."""

    pass


class RestrictedDeleteView(DeleteView, OrgRestrictedMixin):

    """Base class for deleteviews restricted by organiztion."""

    pass


class ScannerCreate(RestrictedCreateView):

    """Create a scanner view."""

    model = Scanner
    fields = ['name', 'schedule', 'whitelisted_names', 'domains',
              'do_cpr_scan', 'do_cpr_modulus11', 'do_cpr_ignore_irrelevant',
              'do_name_scan', 'do_ocr',
              'do_link_check', 'do_external_link_check',
              'do_last_modified_check', 'do_last_modified_check_head_request',
              'regex_rules']

    def get_form(self, form_class):
        """Get the form for the view.

        Querysets used for choices in the 'domains' and 'regex_rules' fields
        will be limited by the user's organiztion unless the user is a
        superuser.
        """
        form = super(ScannerCreate, self).get_form(form_class)
        try:
            organization = self.request.user.get_profile().organization
            groups = self.request.user.get_profile().groups.all()
        except UserProfile.DoesNotExist:
            organization = None
            groups = None

        if not self.request.user.is_superuser:
            for field_name in ['domains', 'regex_rules']:
                queryset = form.fields[field_name].queryset
                if self.request.user.get_profile().is_group_admin:
                    queryset = queryset.filter(organization=organization)
                else:
                    queryset = queryset.filter(group__in=groups)
                form.fields[field_name].queryset = queryset
        return form

    def get_success_url(self):
        """The URL to redirect to after successful creation."""
        return '/scanners/%s/created/' % self.object.pk


class ScannerUpdate(RestrictedUpdateView):

    """Update a scanner view."""

    model = Scanner
    fields = ['name', 'schedule', 'whitelisted_names', 'domains',
              'do_cpr_scan', 'do_cpr_modulus11', 'do_cpr_ignore_irrelevant',
              'do_name_scan', 'do_ocr',
              'do_link_check', 'do_external_link_check',
              'do_last_modified_check', 'do_last_modified_check_head_request',
              'regex_rules']

    def get_success_url(self):
        """The URL to redirect to after successful update."""
        return '/scanners/%s/saved/' % self.object.pk

    def get_form(self, form_class):
        """Get the form for the view.

        Querysets used for choices in the 'domains' and 'regex_rules' fields
        will be limited by the user's organiztion unless the user is a
        superuser.
        """
        self.fields = self.get_form_fields()
        form = super(ScannerUpdate, self).get_form(form_class)

        scanner = self.get_object()

        for field_name in ['domains', 'regex_rules']:
            queryset = form.fields[field_name].queryset
            if scanner.organization.do_use_groups:
                queryset = queryset.filter(group=scanner.group)
            else:
                queryset = queryset.filter(organization=scanner.organization)
            form.fields[field_name].queryset = queryset
        return form


class ScannerDelete(RestrictedDeleteView):

    """Delete a scanner view."""

    model = Scanner
    success_url = '/scanners/'


class ScannerAskRun(RestrictedDetailView):

    """Prompt for starting scan, validate first."""
    model = Scanner

    def get_context_data(self, **kwargs):
        """Check that user is allowed to run this scanner."""
        context = super(ScannerAskRun, self).get_context_data(**kwargs)

        if self.object.has_active_scans:
            ok = False
            error_message = Scanner.ALREADY_RUNNING
        elif not self.object.has_valid_domains:
            ok = False
            error_message = Scanner.NO_VALID_DOMAINS
        else:
            ok = True
        context['ok'] = ok
        if not ok:
            context['error_message'] = error_message

        return context


class ScannerRun(RestrictedDetailView):

    """View that handles starting of a scanner run."""

    model = Scanner
    template_name = 'os2webscanner/scanner_run.html'

    def get(self, request, *args, **kwargs):
        """Handle a get request to the view."""
        self.object = self.get_object()

        result = self.object.run()
        context = self.get_context_data(object=self.object)
        context['success'] = isinstance(result, Scan)
        if not context['success']:
            context['error_message'] = result
        else:
            context['scan'] = result

        return self.render_to_response(context)


class DomainCreate(RestrictedCreateView):

    """Create a domain view."""

    model = Domain
    fields = ['url', 'exclusion_rules', 'download_sitemap', 'sitemap_url',
              'sitemap']

    def get_form_fields(self):
        """Get the list of form fields.

        The 'validation_status' field will be added to the form if the
        user is a superuser.
        """
        fields = super(DomainCreate, self).get_form_fields()
        if self.request.user.is_superuser:
            fields.append('validation_status')
        return fields

    def get_form(self, form_class):
        """Get the form for the view.

        All form widgets will have added the css class 'form-control'.
        """
        form = super(DomainCreate, self).get_form(form_class)

        for fname in form.fields:
            f = form.fields[fname]
            f.widget.attrs['class'] = 'form-control'

        return form

    def get_success_url(self):
        """The URL to redirect to after successful creation."""
        return '/domains/%s/created/' % self.object.pk


class DomainUpdate(RestrictedUpdateView):

    """Update a domain view."""

    model = Domain
    fields = ['url', 'exclusion_rules', 'download_sitemap', 'sitemap_url',
              'sitemap']

    def get_form_fields(self):
        """Get the list of form fields."""
        fields = super(DomainUpdate, self).get_form_fields()

        if self.request.user.is_superuser:
            fields.append('validation_status')
        elif not self.object.validation_status:
            fields.append('validation_method')

        self.fields = fields
        return fields

    def get_form(self, form_class):
        """Get the form for the view.
        """
        form = super(DomainUpdate, self).get_form(form_class)

        for fname in form.fields:
            f = form.fields[fname]
            f.widget.attrs['class'] = 'form-control'

        if 'validation_method' in form.fields:
            vm_field = form.fields['validation_method']
            if vm_field:
                vm_field.widget = forms.RadioSelect(
                    choices=vm_field.widget.choices
                )
                vm_field.widget.attrs['class'] = 'validateradio'

        return form

    def form_valid(self, form):
        """Validate the submitted form."""
        old_obj = Domain.objects.get(pk=self.object.pk)
        if old_obj.url != self.object.url:
            self.object.validation_status = Domain.INVALID

        if not self.request.user.is_superuser:
            user_profile = self.request.user.get_profile()
            self.object = form.save(commit=False)
            self.object.organization = user_profile.organization

        result = super(DomainUpdate, self).form_valid(form)

        return result

    def get_context_data(self, **kwargs):
        """Get the context used when rendering the template."""
        context = super(DomainUpdate, self).get_context_data(**kwargs)
        for value, desc in Domain.validation_method_choices:
            key = 'valid_txt_' + str(value)
            context[key] = get_validation_str(self.object, value)
        return context

    def get_success_url(self):
        """The URL to redirect to after successful updating.

        Will redirect the user to the validate view if the form was submitted
        with the 'save_and_validate' button.
        """
        url = self.object.get_absolute_url()
        if 'save_and_validate' in self.request.POST:
            return 'validate/'
        else:
            return '/domains/%s/saved/' % self.object.pk


class DomainValidate(RestrictedDetailView):

    """View that handles validation of a domain."""

    model = Domain

    def get_context_data(self, **kwargs):
        """Perform validation and populate the template context."""
        context = super(DomainValidate, self).get_context_data(**kwargs)
        context['validation_status'] = self.object.validation_status
        if not self.object.validation_status:
            result = validate_domain(self.object)

            if result:
                self.object.validation_status = Domain.VALID
                self.object.save()

            context['validation_success'] = result

        return context


class DomainDelete(RestrictedDeleteView):

    """Delete a domain view."""

    model = Domain
    success_url = '/domains/'


class GroupCreate(RestrictedCreateView):

    """Create a group view."""

    fields = ['name', 'contact_email', 'contact_phone', 'user_profiles']
    model = Group

    def get_form_fields(self):
        """Get the list of fields to use in the form for the view."""
        fields = super(GroupCreate, self).get_form_fields()

        if 'group' in fields:
            fields.remove('group')

        return fields

    def get_form(self, form_class):
        """Get the form for the view.

        Querysets used for choices in the 'domains' and 'regex_rules' fields
        will be limited by the user's organiztion unless the user is a
        superuser.
        """
        form = super(GroupCreate, self).get_form(form_class)

        field_name = 'user_profiles'
        queryset = form.fields[field_name].queryset
        queryset = queryset.filter(organization=0)
        form.fields[field_name].queryset = queryset

        return form

    def get_success_url(self):
        """The URL to redirect to after successful creation."""
        return '/groups/%s/created/' % self.object.pk


class GroupUpdate(RestrictedUpdateView):

    """Update a domain view."""

    model = Group
    fields = ['name', 'contact_email', 'contact_phone', 'user_profiles']

    def get_form(self, form_class):
        """Get the form for the view.

        Querysets used for choices in the 'domains' and 'regex_rules' fields
        will be limited by the user's organiztion unless the user is a
        superuser.
        """
        form = super(GroupUpdate, self).get_form(form_class)
        group = self.get_object()
        field_name = 'user_profiles'
        queryset = form.fields[field_name].queryset
        if group.organization:
            queryset = queryset.filter(organization=group.organization)
        else:
            queryset = queryset.filter(organization=0)
        form.fields[field_name].queryset = queryset
        print queryset
        return form

    def get_success_url(self):
        """The URL to redirect to after successful update."""
        return '/groups/%s/saved/' % self.object.pk


class GroupDelete(RestrictedDeleteView):

    """Delete a domain view."""

    model = Group
    fields = ['name', 'contact_email', 'contact_phone', 'user_profiles']
    success_url = '/groups/'


class RuleCreate(RestrictedCreateView):

    """Create a rule view."""

    model = RegexRule
    fields = ['name', 'match_string', 'description', 'sensitivity']

    def get_form(self, form_class):
        """Get the form for the view.

        All form fields will have the css class 'form-control' added.
        """
        form = super(RuleCreate, self).get_form(form_class)

        for fname in form.fields:
            f = form.fields[fname]
            f.widget.attrs['class'] = 'form-control'

        return form

    def get_success_url(self):
        """The URL to redirect to after successful creation."""
        return '/rules/%s/created/' % self.object.pk


class RuleUpdate(RestrictedUpdateView):

    """Update a rule view."""

    model = RegexRule
    fields = ['name', 'match_string', 'description', 'sensitivity']

    def get_form(self, form_class):
        """Get the form for the view.

        All form fields will have the css class 'form-control' added.
        """
        form = super(RuleUpdate, self).get_form(form_class)

        for fname in form.fields:
            f = form.fields[fname]
            f.widget.attrs['class'] = 'form-control'

        return form

    def get_success_url(self):
        """The URL to redirect to after successful update."""
        return '/rules/%s/created/' % self.object.pk


class RuleDelete(RestrictedDeleteView):

    """Delete a rule view."""

    model = RegexRule
    fields = ['name', 'match_string', 'description', 'sensitivity']
    success_url = '/rules/'


# Reports stuff
class ReportDetails(UpdateView, LoginRequiredMixin):

    """Display a detailed report summary."""

    model = Scan
    template_name = 'os2webscanner/report.html'
    context_object_name = "scan"
    full = False

    def get_queryset(self):
        """Get the queryset for the view.

        If the user is not a superuser the queryset will be limited by the
        user's organization.
        """
        queryset = super(ReportDetails, self).get_queryset()
        if not self.request.user.is_superuser:
            try:
                user_profile = self.request.user.get_profile()
                organization = user_profile.organization
            except UserProfile.DoesNotExist:
                organization = None
            queryset = queryset.filter(scanner__organization=organization)
        return queryset

    def get_context_data(self, **kwargs):
        """Add the scan's matches to the report context data."""
        context = super(ReportDetails, self).get_context_data(**kwargs)
        all_matches = Match.objects.filter(
            scan=self.get_object()
        ).order_by('-sensitivity', 'url', 'matched_rule', 'matched_data')

        broken_urls = Url.objects.filter(
            scan=self.get_object()
        ).exclude(status_code__isnull=True).order_by('url')

        context['full_report'] = self.full
        context['broken_urls'] = broken_urls
        context['no_of_broken_links'] = broken_urls.count()
        context['matches'] = all_matches[:100]
        context['all_matches'] = all_matches
        context['no_of_matches'] = all_matches.count() + broken_urls.count()
        context['reports_url'] = settings.SITE_URL + '/reports/'
        context['failed_conversions'] = (
            self.object.get_number_of_failed_conversions()
        )
        return context


class ReportDelete(DeleteView, LoginRequiredMixin):

    """View for deleting a report."""

    model = Scan
    success_url = '/reports/'

    def get_queryset(self):
        """Get the queryset for the view.

        If the user is not a superuser the queryset will be limited by the
        user's organization.
        """
        queryset = super(ReportDelete, self).get_queryset()
        if not self.request.user.is_superuser:
            try:
                user_profile = self.request.user.get_profile()
                organization = user_profile.organization
            except UserProfile.DoesNotExist:
                organization = None
            queryset = queryset.filter(scanner__organization=organization)
        return queryset


class ScanReportLog(ReportDetails):

    """Display ordinary log file for debugging purposes."""

    def render_to_response(self, context, **response_kwargs):
        """Render log file."""
        scan = self.get_object()
        response = HttpResponse(content_type="text/plain")
        log_file = "scan{0}_log.txt".format(scan.id)
        response[
            'Content-Disposition'
        ] = u'attachment; filename={0}'.format(log_file)

        with open(scan.scan_log_file, "r") as f:
            response.write(f.read())
        return response

class CSVReportDetails(ReportDetails):

    """Display  full report in CSV format."""

    def render_to_response(self, context, **response_kwargs):
        """Generate a CSV file and return it as the http response."""
        scan = self.get_object()
        response = HttpResponse(content_type='text/csv')
        report_file = u'{0}{1}.csv'.format(
            scan.scanner.organization.name.replace(u' ', u'_'),
            scan.id)
        response[
            'Content-Disposition'
        ] = u'attachment; filename={0}'.format(report_file)
        writer = csv.writer(response)
        all_matches = context['all_matches']
        # CSV utilities
        e = lambda fields: ([f.encode('utf-8') for f in fields])
        # Print summary header
        writer.writerow(e([u'Starttidspunkt', u'Sluttidspunkt', u'Status',
                        u'Totalt antal matches', u'Total antal broken links']))
        # Print summary
        writer.writerow(e([str(scan.start_time),
            str(scan.end_time), scan.get_status_display(),
            str(context['no_of_matches']), str(context['no_of_broken_links'])])
        )
        if all_matches:
            # Print match header
            writer.writerow(e([u'URL', u'Regel', u'Match', u'Følsomhed']))
            for match in all_matches:
                writer.writerow(
                    e([match.url.url,
                       match.get_matched_rule_display(),
                       match.matched_data.replace('\n', '').replace('\r', ' '),
                       match.get_sensitivity_display()])
                )
        broken_urls = context['broken_urls']
        if broken_urls:
            # Print broken link header
            writer.writerow(e([u'Referrers', u'URL', u'Status']))
            for url in broken_urls:
                for referrer in url.referrers.all():
                    writer.writerow(e([referrer.url,
                                   url.url,
                                   url.status_message]))
        return response


class DialogSuccess(TemplateView):

    """View that handles success for iframe-based dialogs."""

    template_name = 'os2webscanner/dialogsuccess.html'

    type_map = {
        'domains': Domain,
        'scanners': Scanner,
        'rules': RegexRule,
<<<<<<< HEAD
        'groups': Group,
=======
        'summaries': Summary,
>>>>>>> 19decbbb
    }

    def get_context_data(self, **kwargs):
        """Setup context for the template."""
        context = super(DialogSuccess, self).get_context_data(**kwargs)
        model_type = self.args[0]
        pk = self.args[1]
        created = self.args[2] == 'created'
        if model_type not in self.type_map:
            raise Http404
        model = self.type_map[model_type]
        item = get_object_or_404(model, pk=pk)
        context['item_description'] = item.display_name
        context['action'] = "oprettet" if created else "gemt"
        context['reload_url'] = '/' + model_type + '/'
        return context


class SystemStatusView(TemplateView, SuperUserRequiredMixin):

    """Display the system status for superusers."""

    template_name = 'os2webscanner/system_status.html'

    def get_context_data(self, **kwargs):
        """Setup context for the template."""
        context = super(SystemStatusView, self).get_context_data(**kwargs)
        all = ConversionQueueItem.objects.filter(
            status=ConversionQueueItem.NEW
        )
        total = all.count()
        totals_by_type = all.values('type').annotate(
            total=Count('type')
        ).order_by('-total')
        totals_by_scan = all.values('url__scan__pk').annotate(
            total=Count('url__scan__pk')
        ).order_by('-total')
        totals_by_scan_and_type = all.values('url__scan__pk', 'type').annotate(
            total=Count('type')
        ).order_by('-total')

        for item in totals_by_scan:
            item['scan'] = Scan.objects.get(pk=item['url__scan__pk'])
            by_type = []
            for x in totals_by_scan_and_type:
                if x['url__scan__pk'] == item['url__scan__pk']:
                    by_type.append({
                        'total': x['total'],
                        'type': x['type']
                    })
            item['by_type'] = by_type

        def assign_percentages(grouped_totals, total):
            for item in grouped_totals:
                item['percentage'] = "%.1f" % (float(item['total']) / total
                                               * 100.)

        assign_percentages(totals_by_type, total)
        assign_percentages(totals_by_scan, total)

        context['total_queue_items'] = total
        context['total_queue_items_by_type'] = totals_by_type
        context['total_queue_items_by_scan'] = totals_by_scan
        return context


class SummaryList(RestrictedListView):

    model = Summary
    template_name = 'os2webscanner/summaries.html'


class SummaryCreate(RestrictedCreateView):

    model = Summary
    fields = ['name', 'description', 'schedule', 'last_run', 'recipients',
              'scanners']

    def get_form(self, form_class):
        form = super(SummaryCreate, self).get_form(form_class)

        field_names = ['recipients', 'scanners']
        for field_name in field_names:
            queryset = form.fields[field_name].queryset
            queryset = queryset.filter(organization=0)
            form.fields[field_name].queryset = queryset

        return form

    def get_success_url(self):
        """The URL to redirect to after successful creation."""
        return '/summaries/{0}/created/'.format(self.object.id)


class SummaryUpdate(RestrictedUpdateView):

    model = Summary
    fields = ['name', 'description', 'schedule', 'last_run', 'recipients',
              'scanners']

    def get_form(self, form_class):
        """Get the form for the view. Querysets for selecting the field
        'recipients' must be limited by the summary's organization - i.e.,
        there must be an organization set on the object."""

        form = super(SummaryUpdate, self).get_form(form_class)
        summary = self.get_object()
        # Limit recipients to organization
        queryset = form.fields['recipients'].queryset
        if summary.organization:
            queryset = queryset.filter(organization=summary.organization)
        else:
            queryset = queryset.filter(organization=0)
        form.fields['recipients'].queryset = queryset
        # Only display visible scanners
        queryset = form.fields['scanners'].queryset
        queryset = queryset.filter(is_visible=True)
        form.fields['scanners'].queryset = queryset

        return form

    def get_success_url(self):
        """The URL to redirect to after successful update."""
        return '/summaries/%s/saved/' % self.object.pk


class SummaryDelete(RestrictedDeleteView):

    model = Summary
    success_url = '/summaries/'


class SummaryReport(RestrictedDetailView):

    model = Summary
    template_name = 'os2webscanner/summary_report.html'

    def get_context_data(self, **kwargs):
        """Setup context for the template."""
        context = super(SummaryReport, self).get_context_data(**kwargs)

        summary = self.object
        scan_list, from_date, to_date = scans_for_summary_report(summary)

        context['scans'] = scan_list
        context['from_date'] = from_date
        context['to_date'] = to_date

        return context<|MERGE_RESOLUTION|>--- conflicted
+++ resolved
@@ -33,12 +33,8 @@
 from .validate import validate_domain, get_validation_str
 
 from .models import Scanner, Domain, RegexRule, Scan, Match, UserProfile, Url
-<<<<<<< HEAD
-from .models import Organization, ConversionQueueItem, Group
-=======
-from .models import ConversionQueueItem, Summary
+from .models import Organization, ConversionQueueItem, Group, Summary
 from .utils import scans_for_summary_report
->>>>>>> 19decbbb
 
 
 class LoginRequiredMixin(View):
@@ -902,11 +898,8 @@
         'domains': Domain,
         'scanners': Scanner,
         'rules': RegexRule,
-<<<<<<< HEAD
         'groups': Group,
-=======
         'summaries': Summary,
->>>>>>> 19decbbb
     }
 
     def get_context_data(self, **kwargs):
