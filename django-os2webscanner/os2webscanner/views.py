--- conflicted
+++ resolved
@@ -214,11 +214,8 @@
     model = Scanner
     fields = ['name', 'schedule', 'whitelisted_names', 'domains',
               'do_cpr_scan', 'do_cpr_modulus11', 'do_name_scan', 'do_ocr',
-<<<<<<< HEAD
               'do_link_check', 'do_external_link_check',
               'do_last_modified_check', 'do_last_modified_check_head_request',
-=======
->>>>>>> 2fa9674d
               'regex_rules']
 
     def get_form(self, form_class):
@@ -253,11 +250,8 @@
     model = Scanner
     fields = ['name', 'schedule', 'whitelisted_names', 'domains',
               'do_cpr_scan', 'do_cpr_modulus11', 'do_name_scan', 'do_ocr',
-<<<<<<< HEAD
               'do_link_check', 'do_external_link_check',
               'do_last_modified_check', 'do_last_modified_check_head_request',
-=======
->>>>>>> 2fa9674d
               'regex_rules']
 
     def get_success_url(self):
