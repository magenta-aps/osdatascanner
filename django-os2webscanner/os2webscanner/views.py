--- conflicted
+++ resolved
@@ -209,11 +209,8 @@
     model = Scanner
     fields = ['name', 'schedule', 'whitelisted_names', 'domains',
               'do_cpr_scan', 'do_cpr_modulus11', 'do_name_scan', 'do_ocr',
-<<<<<<< HEAD
-=======
               'do_link_check', 'do_external_link_check',
               'do_last_modified_check', 'do_last_modified_check_head_request',
->>>>>>> ff7d46fd
               'regex_rules']
 
     def get_form(self, form_class):
@@ -248,11 +245,8 @@
     model = Scanner
     fields = ['name', 'schedule', 'whitelisted_names', 'domains',
               'do_cpr_scan', 'do_cpr_modulus11', 'do_name_scan', 'do_ocr',
-<<<<<<< HEAD
-=======
               'do_link_check', 'do_external_link_check',
               'do_last_modified_check', 'do_last_modified_check_head_request',
->>>>>>> ff7d46fd
               'regex_rules']
 
     def get_success_url(self):
