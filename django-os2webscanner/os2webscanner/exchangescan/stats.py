--- conflicted
+++ resolved
@@ -6,11 +6,10 @@
 import subprocess
 import multiprocessing
 import psutil
-<<<<<<< HEAD
-import settings_local as settings
-=======
-from .settings import export_path
->>>>>>> 93541d52
+try:
+    from settings_local import export_path
+except ImportError:
+    from .settings import export_path
 
 logger = logging.getLogger('Mailscan_exchange')
 fh = logging.FileHandler('logfile.log')
