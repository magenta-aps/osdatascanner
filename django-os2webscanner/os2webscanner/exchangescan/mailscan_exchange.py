--- conflicted
+++ resolved
@@ -20,7 +20,10 @@
 from exchangelib.errors import ErrorInternalServerError
 from exchangelib.errors import ErrorInvalidOperation
 from exchangelib.errors import ErrorTimeoutExpired
-from .stats import Stats
+try:
+    from .stats import Stats
+except SystemError:
+    from stats import Stats
 
 exchangelogger = logging.getLogger('exchangelib')
 exchangelogger.setLevel(logging.ERROR)
@@ -358,24 +361,16 @@
                 self.user_name = self.user_queue.get()
                 logger.info('Scanning {}'.format(self.user_name))
                 try:
-<<<<<<< HEAD
                     amqp_data = {}
                     amqp_data['exported_users'] = self.exported_users
                     amqp_info = (self.amqp_channel, str(self.pid), amqp_data)
-=======
-                    # amqp_info = (self.amqp_channel, str(self.pid))
->>>>>>> 93541d52
                     self.scanner = ExchangeMailboxScan(self.credentials,
                                                        self.user_name,
                                                        self.export_path,
                                                        self.mail_ending,
                                                        self.start_date,
-<<<<<<< HEAD
                                                        amqp_info)
                     self.scanner.amqp_data['exported_users'] = self.exported_users
-=======
-                                                       amqp_info=None)
->>>>>>> 93541d52
                 except NameError:   # No start_time given
                     self.scanner = ExchangeMailboxScan(self.user_name)
                 total_count = self.scanner.total_mails()
