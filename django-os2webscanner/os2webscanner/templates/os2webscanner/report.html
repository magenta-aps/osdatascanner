--- conflicted
+++ resolved
@@ -49,10 +49,7 @@
           <tr>
               <td {% if scan.do_cpr_scan %} class="bg-success text-success" {% else %} class="text-muted" {% endif %}>CPR{% if scan.do_cpr_scan %} <span class="glyphicon glyphicon-ok text-success"></span>{% endif %}</td>
               <td {% if scan.do_cpr_modulus11 %} class="bg-success text-success" {% else %} class="text-muted" {% endif %}>Check modulus-11{% if scan.do_cpr_modulus11 %} <span class="glyphicon glyphicon-ok text-success"></span>{% endif %}</td>
-<<<<<<< HEAD
-=======
               <td {% if scan.do_cpr_ignore_irrelevant %} class="bg-success text-success" {% else %} class="text-muted" {% endif %}>Ignorer irrelevante fødselsdatoer{% if scan.do_cpr_ignore_irrelevant %} <span class="glyphicon glyphicon-ok text-success"></span>{% endif %}</td>
->>>>>>> 51894f86
               <td></td>
           </tr>
           <tr>
@@ -98,11 +95,7 @@
 {% endif %}
   {% if matches %}
   <h2>Resultater</h2>
-<<<<<<< HEAD
-  {% if no_of_matches > 100 %}<p>Kun de f&oslash;rste 100 resultater vises. <a href="./csv/">Klik her for at downloade hele rapporten</a></p>{% endif %}
-=======
   <p>{% if no_of_matches > 100 %}Kun de f&oslash;rste 100 resultater vises.{% endif %} <a href="./csv/">Klik her for at downloade hele rapporten</a></p>
->>>>>>> 51894f86
   <div class="table-responsive">
             <table class="table table-striped">
       <thead>
