--- conflicted
+++ resolved
@@ -42,17 +42,13 @@
       <table class="table table-bordered report">
           <tbody>
           <tr>
-<<<<<<< HEAD
               <td {% if scan.do_ocr %} class="bg-success text-success" {% else %} class="text-muted" {% endif %}>Scan Billeder{% if scan.do_ocr %} <span class="glyphicon glyphicon-ok text-success"></span>{% endif %}</td> 
-=======
-              <td {% if scan.do_ocr %} class="bg-success text-success" {% else %} class="text-muted" {% endif %}>Scan Billeder?{% if scan.do_ocr %} <span class="glyphicon glyphicon-ok text-success"></span>{% endif %}</td> 
               <td></td>
               <td></td>
               <td></td>
 
           </tr>
           <tr>
->>>>>>> ca04580d
               <td {% if scan.do_last_modified_check %} class="bg-success text-success" {% else %} class="text-muted" {% endif %}>Check Last-Modified{% if scan.do_last_modified_check %} <span class="glyphicon glyphicon-ok text-success"></span>{% endif %}</td> 
               <td {% if scan.do_last_modified_check_head_request and scan.do_last_modified_check %} class="bg-success text-success" {% else %} class="text-muted" {% endif %}>Brug HEAD request{% if scan.do_last_modified_check_head_request and scan.do_last_modified_check %} <span class="glyphicon glyphicon-ok text-success"></span>{% endif %}</td>
               <td></td>
