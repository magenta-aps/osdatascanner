--- conflicted
+++ resolved
@@ -111,7 +111,6 @@
 	</div>
       </div>
     {% endif %}
-<<<<<<< HEAD
 
     {% if form.group %}
       <div id="{{ form.group.auto_id }}_container" class="col-sm-12{% if form.group.errors %} has-error{% endif %}">
@@ -140,14 +139,6 @@
         <li><a href="#rules" data-toggle="tab">Regler</a></li>
         <li><a href="#interval" data-toggle="tab">Interval</a></li>
         <li><a href="#recipients" data-toggle="tab">Modtagere</a></li>
-=======
-    <div class="clearfix"></div>
-    <ul class="nav nav-tabs" id="scanner-settings-tabs">
-      <li class="active"><a href="#domains" data-toggle="tab">Domæner</a></li>
-      <li><a href="#rules" data-toggle="tab">Regler</a></li>
-      <li><a href="#interval" data-toggle="tab">Interval</a></li>
-      <li><a href="#recipients" data-toggle="tab">Modtagere</a></li>
->>>>>>> 31f2f762
     </ul>
     <div class="tab-content">
         <div class="tab-pane active" id="domains">
@@ -166,7 +157,6 @@
                     </p>
                     {% endif %}
                 </div>
-<<<<<<< HEAD
             </div>
         </div>
         <div class="tab-pane" id="rules">
@@ -249,90 +239,6 @@
             </p>
             {% endif %}
         </div>
-=======
-            </div>
-        </div>
-        <div class="tab-pane" id="rules">
-            <div id="select_scan_rules_container" class="col-sm-12">
-                <div class="form-group">
-                    <label class="checkbox-inline" for="id_{{ form.do_ocr.name }}">
-                        <input type="checkbox" id="id_{{ form.do_ocr.name }}" name="{{ form.do_ocr.name }}" value="{{ form.do_ocr.name }}"{% if form.do_ocr.value %} checked="checked"{% endif %}>
-                        {{ form.do_ocr.label }}
-                        {% if form.do_ocr.help_text %}<small>{{ form.do_ocr.help_text }}</small>{% endif %}
-                    </label><br>
-                    <label class="checkbox-inline" for="id_{{ form.do_last_modified_check.name }}">
-                        <input type="checkbox" id="id_{{ form.do_last_modified_check.name }}" name="{{ form.do_last_modified_check.name }}" value="{{ form.do_last_modified_check.name }}"{% if form.do_last_modified_check.value %} checked="checked"{% endif %}>
-                        {{ form.do_last_modified_check.label }}
-                        {% if form.do_last_modified_check.help_text %}<small>{{ form.do_last_modified_check.help_text }}</small>{% endif %}
-                    </label>
-                    <label class="checkbox-inline" for="id_{{ form.do_last_modified_check_head_request.name }}">
-                        <input type="checkbox" id="id_{{ form.do_last_modified_check_head_request.name }}" name="{{ form.do_last_modified_check_head_request.name }}" value="{{ form.do_last_modified_check_head_request.name }}"{% if form.do_last_modified_check_head_request.value %} checked="checked"{% endif %}>
-                        {{ form.do_last_modified_check_head_request.label }}
-                        {% if form.do_last_modified_check_head_request.help_text %}<small>{{ form.do_last_modified_check_head_request.help_text }}</small>{% endif %}
-                    </label>
-                </div>
-                <div class="form-group">
-                    <label class="checkbox-inline" for="id_{{ form.do_cpr_scan.name }}">
-                        <input type="checkbox" id="id_{{ form.do_cpr_scan.name }}" name="{{ form.do_cpr_scan.name }}" value="{{ form.do_cpr_scan.name }}"{% if form.do_cpr_scan.value %} checked="checked"{% endif %}>
-                        {{ form.do_cpr_scan.label }}
-                        {% if form.do_cpr_scan.help_text %}<small>{{ form.do_cpr_scan.help_text }}</small>{% endif %}
-                    </label>
-                    <label class="checkbox-inline"
-                        for="id_{{ form.do_cpr_modulus11.name }}">
-                        <input type="checkbox" id="id_{{ form.do_cpr_modulus11.name }}" name="{{ form.do_cpr_modulus11.name }}" value="{{ form.do_cpr_modulus11.name }}"{% if form.do_cpr_modulus11.value %} checked="checked"{% endif %}>
-                        {{ form.do_cpr_modulus11.label }}
-                        {% if form.do_cpr_modulus11.help_text %}<small>{{ form.do_cpr_modulus11.help_text }}</small>{% endif %}
-                    </label>
-                    <br>
-                    <label class="checkbox-inline" for="id_{{ form.do_link_check.name }}">
-                        <input type="checkbox" id="id_{{ form.do_link_check.name }}" name="{{ form.do_link_check.name }}" value="{{ form.do_link_check.name }}"{% if form.do_link_check.value %} checked="checked"{% endif %}>
-                        {{ form.do_link_check.label }}
-                        {% if form.do_link_check.help_text %}<small>{{ form.do_link_check.help_text }}</small>{% endif %}
-                    </label>
-                    <label class="checkbox-inline" for="id_{{ form.do_external_link_check.name }}">
-                        <input type="checkbox" id="id_{{ form.do_external_link_check.name }}" name="{{ form.do_external_link_check.name }}" value="{{ form.do_external_link_check.name }}"{% if form.do_external_link_check.value %} checked="checked"{% endif %}>
-                        {{ form.do_external_link_check.label }}
-                        {% if form.do_external_link_check.help_text %}<small>{{ form.do_external_link_check.help_text }}</small>{% endif %}
-                    </label>
-                    <br>
-                    <div id="{{ form.regex_rules.auto_id }}_container" class="col-sm-12{% if form.regex_rules.errors %} has-error{% endif %}">
-                        <label class="control-label" for="id_{{ form.regex_rules.name }}">{{ form.regex_rules.label }}</label>
-                        <select name="{{ form.regex_rules.name }}" id="id_{{ form.regex_rules.name }}" class="form-control" multiple="multiple">
-                            {% for value, tag in form.regex_rules.field.choices %}
-                            <option value="{{ value }}"{% for val in form.regex_rules.value %}{% if val == value %} selected="selected"{% endif %}{% endfor %}>{{ tag }}</option>
-                            {% endfor %}
-                        </select>
-                        {% if form.regex_rules.help_text %}
-                        <p>
-                        <small>{{ form.regex_rules.help_text }}</small>
-                        </p>
-                        {% endif %}
-                        {% if form.regex_rules.errors %}{{ form.regex_rules.errors }}{% endif %}
-                    </div>
-                </div>
-            </div>
-        </div>
-        <div class="tab-pane" id="interval">
-            <div class="col-sm-12 form-group">
-                <div id="{{ form.schedule.auto_id }}_container">
-                    <div>{{ form.schedule.help_text }}</div>
-                    <div>
-                        <div>{{ form.schedule.label_tag }}</div>
-                        {{ form.schedule }}
-                    </div>
-                    <div id="{{ form.schedule.auto_id }}_errors">
-                        {{ form.schedule.errors }}
-                    </div>
-                </div>
-                {% if object.pk %}
-                <p>
-                Scanneren vil starte på følgende tidspunkt på de valgte dage:<br />
-                {{ object.get_start_time }}
-                </p>
-                {% endif %}
-            </div>
-        </div>
->>>>>>> 31f2f762
         <div class="tab-pane" id="recipients">
             <div id="{{ form.recipients.auto_id }}_container" class="col-sm-12{% if form.recipients.errors %} has-error{% endif %}">
                 <div class="form-group">
