# The contents of this file are subject to the Mozilla Public License
# Version 2.0 (the "License"); you may not use this file except in
# compliance with the License. You may obtain a copy of the License at
#    http://www.mozilla.org/MPL/
#
# Software distributed under the License is distributed on an "AS IS"basis,
# WITHOUT WARRANTY OF ANY KIND, either express or implied. See the License
# for the specific language governing rights and limitations under the
# License.
#
# OS2Webscanner was developed by Magenta in collaboration with OS2 the
# Danish community of open source municipalities (http://www.os2web.dk/).
#
# The code is currently governed by OS2 the Danish community of open
# source municipalities ( http://www.os2web.dk/ )
"""Admin form configuration."""

from django.contrib import admin
from django.contrib.auth.models import User
from django.contrib.auth.admin import UserAdmin

from django.utils.translation import ugettext, ugettext_lazy as _

from django.conf import settings

from models.authentication_model import Authentication
from models.organization_model import Organization
from models.userprofile_model import UserProfile
from models.webdomain_model import WebDomain
from models.filedomain_model import FileDomain
from models.regexrule_model import RegexRule
from models.webscanner_model import WebScanner
from models.filescanner_model import FileScanner
from models.webscan_model import WebScan
from models.filescan_model import FileScan
from models.filematch_model import FileMatch
from models.webmatch_model import WebMatch
from models.fileurl_model import FileUrl
from models.weburl_model import WebUrl
from models.fileconversionqueueitem_model import FileConversionQueueItem
from models.webconversionqueueitem_model import WebConversionQueueItem
from models.referrerurl_model import ReferrerUrl
from models.urllastmodified_model import UrlLastModified
from models.group_model import Group
from models.md5sum_model import Md5Sum

ar = admin.site.register
<<<<<<< HEAD
classes = [Authentication, Organization, WebDomain, FileDomain, RegexRule,
           WebScanner, FileScanner, WebScan, FileScan, FileMatch, WebMatch, FileUrl, WebUrl,
           FileConversionQueueItem, WebConversionQueueItem, ReferrerUrl,
           UrlLastModified, Group, Md5Sum]
map(ar, classes)
=======
classes = [Organization, Domain, RegexRule, Scanner, Scan, Match, Url,
           ConversionQueueItem, ReferrerUrl, UrlLastModified, Group, Md5Sum]
list(map(ar, classes))
>>>>>>> b512d0d3


class ProfileInline(admin.TabularInline):

    """Inline class for user profiles."""

    model = UserProfile
    extra = 1
    if not settings.DO_USE_GROUPS:
        exclude = ['is_group_admin']
    can_delete = False

    def formfield_for_foreignkey(self, db_field, request, **kwargs):
        field = super().formfield_for_foreignkey(db_field, request, **kwargs)

        if db_field.name == 'organization':
            if not request.user.is_superuser:
                field.queryset = Organization.objects.filter(
                    name=request.user.profile.organization.name
                )
                field.empty_label = None

        return field


class MyUserAdmin(UserAdmin):

    """Custom user admin class."""

    inlines = [ProfileInline]
    can_delete = False

    def get_form(self, request, obj=None, **kwargs):
        if not request.user.is_superuser:
            self.fieldsets = (
                (None,
                 {'fields': ('username', 'password', 'is_active')}),
                (_('Personal info'),
                 {'fields': ('first_name', 'last_name', 'email')}),
                (_('Important dates'), {'fields': ('last_login',
                                                   'date_joined')}),
            )

            self.exclude = ['is_superuser', 'permissions', 'groups']
        return super().get_form(request, obj, **kwargs)

    def get_queryset(self, request):
        """Only allow users belonging to same organization to be edited."""

        qs = super().get_queryset(request)

        if request.user.is_superuser:
            return qs
        return qs.filter(
            profile__organization=request.user.profile.organization
        )


admin.site.unregister(User)
admin.site.register(User, MyUserAdmin)<|MERGE_RESOLUTION|>--- conflicted
+++ resolved
@@ -45,17 +45,11 @@
 from models.md5sum_model import Md5Sum
 
 ar = admin.site.register
-<<<<<<< HEAD
 classes = [Authentication, Organization, WebDomain, FileDomain, RegexRule,
            WebScanner, FileScanner, WebScan, FileScan, FileMatch, WebMatch, FileUrl, WebUrl,
            FileConversionQueueItem, WebConversionQueueItem, ReferrerUrl,
            UrlLastModified, Group, Md5Sum]
 map(ar, classes)
-=======
-classes = [Organization, Domain, RegexRule, Scanner, Scan, Match, Url,
-           ConversionQueueItem, ReferrerUrl, UrlLastModified, Group, Md5Sum]
-list(map(ar, classes))
->>>>>>> b512d0d3
 
 
 class ProfileInline(admin.TabularInline):
