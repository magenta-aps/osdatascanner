--- conflicted
+++ resolved
@@ -35,11 +35,7 @@
 
     subject = "Scanning afsluttet: {0}".format(scan.status_text)
     to_addresses = [p.user.email for p in scan.scanner.recipients.all() if
-<<<<<<< HEAD
-                  p.user.email]
-=======
                     p.user.email]
->>>>>>> 73f4ac1e
     if not to_addresses:
         to_addresses = [settings.ADMIN_EMAIL, ]
     matches = models.Match.objects.filter(scan=scan).count()
