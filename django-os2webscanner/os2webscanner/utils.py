--- conflicted
+++ resolved
@@ -87,11 +87,6 @@
     The 'params' parameter should be a dict of supported Scanner
     parameters and values. Defaults are used for unspecified parameters.
     """
-<<<<<<< HEAD
-    # TODO: Scan the listed URLs and return result to user
-    print user, urls, params
-=======
->>>>>>> e8ed2a62
     scanner = models.Scanner()
     scanner.organization = user.get_profile().organization
     scanner.name = user.username + '-' + str(time.time())
