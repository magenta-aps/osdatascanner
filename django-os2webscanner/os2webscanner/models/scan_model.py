--- conflicted
+++ resolved
@@ -243,30 +243,16 @@
         used by the scan.
         """
         # Pre-save stuff
-<<<<<<< HEAD
-        if (
-                self.status in [Scan.DONE, Scan.FAILED] and
-                (self._old_status != self.status)
-        ):
-=======
         if (self.status in [Scan.DONE, Scan.FAILED] and
                     (self._old_status != self.status)):
->>>>>>> 2187489d
             self.end_time = datetime.datetime.now(tz=timezone.utc)
 
         # Actual save
         super().save(*args, **kwargs)
         # Post-save stuff
 
-<<<<<<< HEAD
-        if (
-                self.status in [Scan.DONE, Scan.FAILED] and
-                (self._old_status != self.status)
-        ):
-=======
         if (self.status in [Scan.DONE, Scan.FAILED] and
                     (self._old_status != self.status)):
->>>>>>> 2187489d
             # Send email
             from os2webscanner.utils import notify_user
             try:
@@ -297,7 +283,7 @@
         if self.is_scan_dir_writable():
             if log:
                 print("Deleting scan directory: %s %s", self.scan_dir,
-                      shutil.rmtree(self.scan_dir, True))
+            shutil.rmtree(self.scan_dir, True))
 
     @classmethod
     def cleanup_finished_scans(cls, scan_age, log=False):
@@ -340,7 +326,7 @@
             scan = cls.objects.get(pk=items["url__scan"])
             num_ocr_items = items["total"]
             if (not scan.pause_non_ocr_conversions and
-                    num_ocr_items > settings.PAUSE_NON_OCR_ITEMS_THRESHOLD):
+                        num_ocr_items > settings.PAUSE_NON_OCR_ITEMS_THRESHOLD):
                 print("Pausing non-OCR conversions for scan <%s> (%d) " \
                       "because it has %d OCR items which is over the " \
                       "threshold of %d" % \
@@ -349,7 +335,7 @@
                 scan.pause_non_ocr_conversions = True
                 scan.save()
             elif (scan.pause_non_ocr_conversions and
-                  num_ocr_items < settings.RESUME_NON_OCR_ITEMS_THRESHOLD):
+                          num_ocr_items < settings.RESUME_NON_OCR_ITEMS_THRESHOLD):
                 print("Resuming non-OCR conversions for scan <%s> (%d) " \
                       "because it has %d OCR items which is under the " \
                       "threshold of %d" % \
