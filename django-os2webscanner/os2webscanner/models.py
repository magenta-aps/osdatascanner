# encoding: utf-8
# The contents of this file are subject to the Mozilla Public License
# Version 2.0 (the "License"); you may not use this file except in
# compliance with the License. You may obtain a copy of the License at
#    http://www.mozilla.org/MPL/
#
# Software distributed under the License is distributed on an "AS IS"basis,
# WITHOUT WARRANTY OF ANY KIND, either express or implied. See the License
# for the specific language governing rights and limitations under the
# License.
#
# OS2Webscanner was developed by Magenta in collaboration with OS2 the
# Danish community of open source municipalities (http://www.os2web.dk/).
#
# The code is currently governed by OS2 the Danish community of open
# source municipalities ( http://www.os2web.dk/ )

"""Contains Django models for the Webscanner."""
from django.utils import timezone
from django.db.models.aggregates import Count
from urllib.parse import urljoin

import os
import shutil
from subprocess import Popen
import re
import datetime
import json

# https://github.com/blue-yonder/tsfresh/issues/26
from io import StringIO

# https://stackoverflow.com/questions/2792650/python3-error-import-error-no-module-name-urllib2
from urllib.request import urlopen

from django.db import models
from django.contrib.auth.models import User
from recurrence.fields import RecurrenceField

from django.conf import settings


base_dir = os.path.dirname(
    os.path.dirname(os.path.dirname(os.path.realpath(__file__))))


# Sensitivity values
class Sensitivity:

    """Name space for sensitivity values."""

    HIGH = 2
    LOW = 1
    OK = 0

    choices = (
        (OK, 'Grøn'),
        (LOW, 'Gul'),
        (HIGH, 'Rød'),
    )


class Organization(models.Model):

    """Represents the organization for each user and scanner, etc.

    Users can only see material related to their own organization.
    """

    name = models.CharField(max_length=256, unique=True, verbose_name='Navn')
    contact_email = models.CharField(max_length=256, verbose_name='Email')
    contact_phone = models.CharField(max_length=256, verbose_name='Telefon')
    do_use_groups = models.BooleanField(default=False,
                                        editable=settings.DO_USE_GROUPS)
    do_notify_all_scans = models.BooleanField(default=True)

    name_whitelist = models.TextField(blank=True,
                                      default="",
                                      verbose_name='Godkendte navne')
    name_blacklist = models.TextField(blank=True,
                                      default="",
                                      verbose_name='Sortlistede navne')
    address_whitelist = models.TextField(blank=True,
                                         default="",
                                         verbose_name='Godkendte adresser')
    address_blacklist = models.TextField(blank=True,
                                         default="",
                                         verbose_name='Sortlistede adresser')
    cpr_whitelist = models.TextField(blank=True,
                                     default="",
                                     verbose_name='Godkendte CPR-numre')

    def __str__(self):
        """Return the name of the organization."""
        return self.name


class UserProfile(models.Model):

    """OS2Webscanner specific user profile.

    Each user MUST be associated with an organization.
    """

    organization = models.ForeignKey(Organization,
                                     null=False,
                                     verbose_name='Organisation')
    user = models.OneToOneField(User,
                                related_name='profile',
                                verbose_name='Bruger')
    is_group_admin = models.BooleanField(default=False)
    is_upload_only = models.BooleanField(default=False)

    @property
    def is_groups_enabled(self):
        """Whether to activate groups in GUI."""
        return settings.DO_USE_GROUPS

    def __str__(self):
        """Return the user's username."""
        return self.user.username


class Group(models.Model):
    """Represents the group or sub-organisation."""
    name = models.CharField(max_length=256, unique=True, verbose_name='Navn')
    contact_email = models.CharField(max_length=256, verbose_name='Email')
    contact_phone = models.CharField(max_length=256, verbose_name='Telefon')
    user_profiles = models.ManyToManyField(UserProfile, blank=True,
                                           verbose_name='Brugere',
                                           related_name='groups')
    organization = models.ForeignKey(Organization,
                                     null=False,
                                     related_name='groups',
                                     verbose_name='Organisation')

    def __str__(self):
        """Return the name of the group."""
        return self.name

    class Meta:
        """Ordering and other options."""
        ordering = ['name']

    @property
    def display_name(self):
        """The name used when displaying the domain on the web page."""
        return "Group '%s'" % self.__str__()


class Domain(models.Model):

    """Represents a domain to be scanned."""

    # Validation status

    VALID = 1
    INVALID = 0

    validation_choices = (
        (INVALID, "Ugyldig"),
        (VALID, "Gyldig"),
    )

    # Validation methods

    ROBOTSTXT = 0
    WEBSCANFILE = 1
    METAFIELD = 2

    validation_method_choices = (
        (ROBOTSTXT, 'robots.txt'),
        (WEBSCANFILE, 'webscan.html'),
        (METAFIELD, 'Meta-felt'),
    )

    url = models.CharField(max_length=2048, verbose_name='Url')
    organization = models.ForeignKey(Organization,
                                     null=False,
                                     related_name='domains',
                                     verbose_name='Organisation')
    group = models.ForeignKey(Group,
                              null=True,
                              blank=True,
                              related_name='domains',
                              verbose_name='Gruppe')
    validation_status = models.IntegerField(choices=validation_choices,
                                            default=INVALID,
                                            verbose_name='Valideringsstatus')
    validation_method = models.IntegerField(choices=validation_method_choices,
                                            default=ROBOTSTXT,
                                            verbose_name='Valideringsmetode')
    exclusion_rules = models.TextField(blank=True,
                                       default="",
                                       verbose_name='Ekskluderingsregler')
    sitemap = models.FileField(upload_to='sitemaps',
                               blank=True,
                               verbose_name='Sitemap Fil')

    sitemap_url = models.CharField(max_length=2048,
                                   blank=True,
                                   default="",
                                   verbose_name='Sitemap Url')

    download_sitemap = models.BooleanField(default=True,
                                           verbose_name='Hent Sitemap fra '
                                                        'serveren')

    @property
    def display_name(self):
        """The name used when displaying the domain on the web page."""
        return "Domain '%s'" % self.root_url

    def exclusion_rule_list(self):
        """Return the exclusion rules as a list of strings or regexes."""
        REGEX_PREFIX = "regex:"
        rules = []
        for line in self.exclusion_rules.splitlines():
            line = line.strip()
            if line.startswith(REGEX_PREFIX):
                rules.append(re.compile(line[len(REGEX_PREFIX):],
                                        re.IGNORECASE))
            else:
                rules.append(line)
        return rules

    @property
    def root_url(self):
        """Return the root url of the domain."""
        url = self.url.replace('*.', '')
        if (
            not self.url.startswith('http://') and not
            self.url.startswith('https://')
        ):
            return 'http://%s/' % url
        else:
            return url

    @property
    def sitemap_full_path(self):
        """Get the absolute path to the uploaded sitemap.xml file."""
        return "%s/%s" % (settings.MEDIA_ROOT, self.sitemap.url)

    @property
    def default_sitemap_path(self):
        return "/sitemap.xml"

    def get_sitemap_url(self):
        """Get the URL of the sitemap.xml file.

        This will be the URL specified by the user, or if not present, the
        URL of the default sitemap.xml file.
        If downloading of the sitemap.xml file is disabled, this will return
        None.
        """
        if not self.download_sitemap:
            return None
        else:
            sitemap_url = self.sitemap_url or self.default_sitemap_path
            return urljoin(self.root_url, sitemap_url)

    def get_absolute_url(self):
        """Get the absolute URL for domains."""
        return '/domains/'

    def __str__(self):
        """Return the URL for the domain."""
        return self.url


class RegexRule(models.Model):

    """Represents matching rules based on regular expressions."""

    name = models.CharField(max_length=256, unique=True, null=False,
                            verbose_name='Navn')
    organization = models.ForeignKey(Organization, null=False,
                                     verbose_name='Organisation')
    group = models.ForeignKey(Group, null=True, blank=True,
                              verbose_name='Gruppe')
    match_string = models.CharField(max_length=1024, blank=False,
                                    verbose_name='Udtryk')

    description = models.TextField(verbose_name='Beskrivelse')
    sensitivity = models.IntegerField(choices=Sensitivity.choices,
                                      default=Sensitivity.HIGH,
                                      verbose_name='Følsomhed')

    @property
    def display_name(self):
        """The name used when displaying the regexrule on the web page."""
        return "Regel '%s'" % self.name

    def get_absolute_url(self):
        """Get the absolute URL for rules."""
        return '/rules/'

    def __str__(self):
        """Return the name of the rule."""
        return self.name


class Scanner(models.Model):

    """A scanner, i.e. a template for actual scanning jobs."""

    name = models.CharField(max_length=256, unique=True, null=False,
                            verbose_name='Navn')
    organization = models.ForeignKey(Organization, null=False,
                                     verbose_name='Organisation')
    group = models.ForeignKey(Group, null=True, blank=True,
                              verbose_name='Gruppe')
    schedule = RecurrenceField(max_length=1024,
                               verbose_name='Planlagt afvikling')
    domains = models.ManyToManyField(Domain, related_name='scanners',
                                     null=False, verbose_name='Domæner')
    do_cpr_scan = models.BooleanField(default=True, verbose_name='Scan efter CPR-numre')
    do_name_scan = models.BooleanField(default=False, verbose_name='Navn')
    do_address_scan = models.BooleanField(default=False,
                                          verbose_name='Adresse')
    do_ocr = models.BooleanField(default=False, verbose_name='Scan billeder')
    do_cpr_modulus11 = models.BooleanField(default=True,
<<<<<<< HEAD
                                           verbose_name='Tjek modulus-11')
    do_cpr_ignore_irrelevant = models.BooleanField(
        default=True,
        verbose_name='Ignorer ugyldige fødselsdatoer')
    do_link_check = models.BooleanField(default=False,
                                        verbose_name='Tjek links')
=======
                                           verbose_name='Tjek om CPR-nummer opfylder modulus-11')
    do_cpr_ignore_irrelevant = models.BooleanField(
        default=True,
        verbose_name='Tjek om CPR-nummer indeholder ugyldige fødselsdatoer')
    do_link_check = models.BooleanField(default=False,
                                        verbose_name='Tjek om interne links virker.')
>>>>>>> 1c131587
    do_external_link_check = models.BooleanField(
        default=False,
        verbose_name='Tjek om eksterne links virker'
    )
    do_last_modified_check = models.BooleanField(default=True,
<<<<<<< HEAD
                                                 verbose_name='Tjek ' +
                                                              'Last-Modified')
=======
                                                 verbose_name=
                                                 'Scan kun fil eller html-side '
                                                 'hvis der er blevet foretaget ændringer '
                                                 'siden sidste scan.')
>>>>>>> 1c131587
    do_last_modified_check_head_request = models.BooleanField(
        default=True,
        verbose_name='Forsøg at spare båndbredde (via HTTP Head request).'
    )
    do_collect_cookies = models.BooleanField(
        default=False,
        verbose_name='Indsaml cookies'
    )
    columns = models.CommaSeparatedIntegerField(max_length=128,
                                                null=True,
                                                blank=True)
    regex_rules = models.ManyToManyField(RegexRule,
                                         blank=True,
                                         verbose_name='Regex regler')
    recipients = models.ManyToManyField(UserProfile, blank=True,
                                        verbose_name='Modtagere')

    # Spreadsheet annotation and replacement parameters

    # Save a copy of any spreadsheets scanned with annotations
    # in each row where matches were found. If this is enabled and any of
    # the replacement parameters are enabled (e.g. do_cpr_replace), matches
    # will also be replaced with the specified text (e.g. cpr_replace_text).
    output_spreadsheet_file = models.BooleanField(default=False)

    # Replace CPRs?
    do_cpr_replace = models.BooleanField(default=False)
    # Text to replace CPRs with
    cpr_replace_text = models.CharField(max_length=2048, null=True,
                                        blank=True)
    # Replace names?
    do_name_replace = models.BooleanField(default=False)
    # Text to replace names with
    name_replace_text = models.CharField(max_length=2048, null=True,
                                         blank=True)
    # Replace addresses?
    do_address_replace = models.BooleanField(default=False)
    # Text to replace addresses with
    address_replace_text = models.CharField(max_length=2048, null=True,
                                            blank=True)

    # DON'T USE DIRECTLY !!!
    # Use process_urls property instead.
    encoded_process_urls = models.CharField(
        max_length=262144,
        null=True,
        blank=True
    )
    # Booleans for control of scanners run from web service.
    do_run_synchronously = models.BooleanField(default=False)
    is_visible = models.BooleanField(default=True)

    def _get_process_urls(self):
        s = self.encoded_process_urls
        if s:
            urls = json.loads(s)
        else:
            urls = []
        return urls

    def _set_process_urls(self, urls):
        self.encoded_process_urls = json.dumps(urls)

    process_urls = property(_get_process_urls, _set_process_urls)

    # First possible start time
    FIRST_START_TIME = datetime.time(18, 0)
    # Amount of quarter-hours that can be added to the start time
    STARTTIME_QUARTERS = 6 * 4

    def get_start_time(self):
        """The time of day the Scanner should be automatically started."""
        added_minutes = 15 * (self.pk % Scanner.STARTTIME_QUARTERS)
        added_hours = int(added_minutes / 60)
        added_minutes -= added_hours * 60
        return Scanner.FIRST_START_TIME.replace(
            hour=Scanner.FIRST_START_TIME.hour + added_hours,
            minute=Scanner.FIRST_START_TIME.minute + added_minutes
        )

    @classmethod
    def modulo_for_starttime(cls, time):
        """Convert a datetime.time object to the corresponding modulo value.

        The modulo value can be used to search the database for scanners that
        should be started at the given time by filtering a query with:
            (Scanner.pk % Scanner.STARTTIME_QUARTERS) == <modulo_value>
        """
        if(time < cls.FIRST_START_TIME):
            return None
        hours = time.hour - cls.FIRST_START_TIME.hour
        minutes = 60 * hours + time.minute - cls.FIRST_START_TIME.minute
        return int(minutes / 15)

    @property
    def display_name(self):
        """The name used when displaying the scanner on the web page."""
        return "Scanner '%s'" % self.name

    @property
    def schedule_description(self):
        """A lambda for creating schedule description strings."""
        rules = [r for r in self.schedule.rrules]  # Use r.to_text() to render
        dates = [d for d in self.schedule.rdates]
        if len(rules) > 0 or len(dates) > 0:
            return "Ja"
        else:
            return "Nej"

    @property
    def has_active_scans(self):
        """Whether the scanner has active scans."""
        active_scanners = Scan.objects.filter(scanner=self, status__in=(
            Scan.NEW, Scan.STARTED)).count()
        return active_scanners > 0

    @property
    def has_valid_domains(self):
        return len([d for d in self.domains.all() if d.validation_status]) > 0

    # Run error messages
    ALREADY_RUNNING = (
        "Scanneren kunne ikke startes," +
        " fordi der allerede er en scanning i gang for den."
    )
    NO_VALID_DOMAINS = (
        "Scanneren kunne ikke startes," +
        " fordi den ikke har nogen gyldige domæner."
    )

    def run(self, test_only=False, blocking=False, user=None):
        """Run a scan with the Scanner.

        Return the Scan object if we started the scanner.
        Return None if there is already a scanner running,
        or if there was a problem running the scanner.
        If test_only is True, only check if we can run a scan, don't actually
        run one.
        """
        if self.has_active_scans:
            return Scanner.ALREADY_RUNNING

        if not self.has_valid_domains:
            return Scanner.NO_VALID_DOMAINS

        # Create a new Scan
        scan = Scan.create(self)
        # Add user as recipient on scan
        if user:
            scan.recipients.add(user.profile)
        # Get path to run script
        SCRAPY_WEBSCANNER_DIR = os.path.join(base_dir, "scrapy-webscanner")

        if test_only:
            return scan

        if not os.path.exists(scan.scan_log_dir):
            os.makedirs(scan.scan_log_dir)
        log_file = open(scan.scan_log_file, "a")

        if not os.path.exists(scan.scan_output_files_dir):
            os.makedirs(scan.scan_output_files_dir)

        try:
            process = Popen([os.path.join(SCRAPY_WEBSCANNER_DIR, "run.sh"),
                             str(scan.pk)], cwd=SCRAPY_WEBSCANNER_DIR,
                            stderr=log_file,
                            stdout=log_file)
            if blocking:
                process.communicate()
        except Exception as e:
            print(e)
            return None
        return scan

    def get_absolute_url(self):
        """Get the absolute URL for scanners."""
        return '/scanners/'

    def __str__(self):
        """Return the name of the scanner."""
        return self.name

    class Meta:
        ordering = ['name']


class Scan(models.Model):

    """An actual instance of the scanning process done by a scanner."""

    scanner = models.ForeignKey(Scanner, null=False, verbose_name='Scanner',
                                related_name='scans')
    start_time = models.DateTimeField(blank=True, null=True,
                                      verbose_name='Starttidspunkt')
    end_time = models.DateTimeField(blank=True, null=True,
                                    verbose_name='Sluttidspunkt')

    # Begin setup copied from scanner

    is_visible = models.BooleanField(default=True)

    whitelisted_names = models.TextField(max_length=4096, blank=True,
                                         default="",
                                         verbose_name='Godkendte navne')
    blacklisted_names = models.TextField(max_length=4096, blank=True,
                                         default="",
                                         verbose_name='Sortlistede navne')
    whitelisted_addresses = models.TextField(max_length=4096, blank=True,
                                             default="",
                                             verbose_name='Godkendte adresser')
    blacklisted_addresses = models.TextField(
        max_length=4096, blank=True,
        default="",
        verbose_name='Sortlistede adresser'
    )
    whitelisted_cprs = models.TextField(max_length=4096, blank=True,
                                        default="",
                                        verbose_name='Godkendte CPR-numre')
    domains = models.ManyToManyField(Domain,
                                     verbose_name='Domæner')
    do_cpr_scan = models.BooleanField(default=True, verbose_name='CPR')
    do_name_scan = models.BooleanField(default=False, verbose_name='Navn')
    do_address_scan = models.BooleanField(default=False,
                                          verbose_name='Adresse')
    do_ocr = models.BooleanField(default=False, verbose_name='Scan billeder')
    do_cpr_modulus11 = models.BooleanField(default=True,
                                           verbose_name='Tjek modulus-11')
    do_cpr_ignore_irrelevant = models.BooleanField(
        default=True,
        verbose_name='Ignorer ugyldige fødselsdatoer')
    do_link_check = models.BooleanField(default=False,
                                        verbose_name='Tjek links')
    do_external_link_check = models.BooleanField(
        default=False,
        verbose_name='Eksterne links'
    )
    do_last_modified_check = models.BooleanField(default=True,
                                                 verbose_name='Tjek ' +
                                                              'Last-Modified')
    do_last_modified_check_head_request = models.BooleanField(
        default=True,
        verbose_name='Brug HEAD request'
    )
    do_collect_cookies = models.BooleanField(default=False,
                                             verbose_name='Saml cookies')

    columns = models.CommaSeparatedIntegerField(max_length=128,
                                                null=True,
                                                blank=True)
    regex_rules = models.ManyToManyField(RegexRule,
                                         blank=True,
                                         verbose_name='Regex regler')
    recipients = models.ManyToManyField(UserProfile, blank=True)

    # Spreadsheet annotation and replacement parameters

    # Save a copy of any spreadsheets scanned with annotations
    # in each row where matches were found. If this is enabled and any of
    # the replacement parameters are enabled (e.g. do_cpr_replace), matches
    # will also be replaced with the specified text (e.g. cpr_replace_text).
    output_spreadsheet_file = models.BooleanField(default=False)

    # Replace CPRs?
    do_cpr_replace = models.BooleanField(default=False)
    # Text to replace CPRs with
    cpr_replace_text = models.CharField(max_length=2048, null=True,
                                        blank=True)
    # Replace names?
    do_name_replace = models.BooleanField(default=False)
    # Text to replace names with
    name_replace_text = models.CharField(max_length=2048, null=True,
                                         blank=True)
    # Replace addresses?
    do_address_replace = models.BooleanField(default=False)
    # Text to replace addresses with
    address_replace_text = models.CharField(max_length=2048, null=True,
                                            blank=True)

    # END setup copied from scanner

    # Create method - copies fields from scanner
    @classmethod
    def create(scan_cls, scanner):
        """ Create and copy fields from scanner. """
        scan = scan_cls(
            is_visible=scanner.is_visible,
            whitelisted_names=scanner.organization.name_whitelist,
            blacklisted_names=scanner.organization.name_blacklist,
            whitelisted_addresses=scanner.organization.address_whitelist,
            blacklisted_addresses=scanner.organization.address_blacklist,
            whitelisted_cprs=scanner.organization.cpr_whitelist,
            do_cpr_scan=scanner.do_cpr_scan,
            do_name_scan=scanner.do_name_scan,
            do_address_scan=scanner.do_address_scan,
            do_ocr=scanner.do_ocr,
            do_cpr_modulus11=scanner.do_cpr_modulus11,
            do_cpr_ignore_irrelevant=scanner.do_cpr_ignore_irrelevant,
            do_link_check=scanner.do_link_check,
            do_external_link_check=scanner.do_external_link_check,
            do_last_modified_check=scanner.do_last_modified_check,
            do_last_modified_check_head_request=scanner.
            do_last_modified_check_head_request,
            do_collect_cookies=scanner.do_collect_cookies,
            columns=scanner.columns,
            output_spreadsheet_file=scanner.output_spreadsheet_file,
            do_cpr_replace=scanner.do_cpr_replace,
            cpr_replace_text=scanner.cpr_replace_text,
            do_name_replace=scanner.do_name_replace,
            name_replace_text=scanner.name_replace_text,
            do_address_replace=scanner.do_address_replace,
            address_replace_text=scanner.address_replace_text
        )
        #
        scan.status = Scan.NEW
        scan.scanner = scanner
        scan.save()
        scan.domains.add(*scanner.domains.all())
        scan.regex_rules.add(*scanner.regex_rules.all())
        scan.recipients.add(*scanner.recipients.all())

        return scan

    # Scan status
    NEW = "NEW"
    STARTED = "STARTED"
    DONE = "DONE"
    FAILED = "FAILED"

    status_choices = (
        (NEW, "Ny"),
        (STARTED, "I gang"),
        (DONE, "OK"),
        (FAILED, "Fejlet"),
    )

    status = models.CharField(max_length=10, choices=status_choices,
                              default=NEW)

    pause_non_ocr_conversions = models.BooleanField(default=False,
                                                    verbose_name='Pause ' +
                                                    'non-OCR conversions')

    @property
    def status_text(self):
        """A display text for the scan's status.

        Relies on the restriction that the status must be one of the allowed
        values.
        """
        text = [t for s, t in Scan.status_choices if self.status == s][0]
        return text

    @property
    def scan_dir(self):
        """The directory associated with this scan."""
        return os.path.join(settings.VAR_DIR, 'scan_%s' % self.pk)

    @property
    def scan_log_dir(self):
        """Return the path to the scan log dir."""
        return os.path.join(settings.VAR_DIR, 'logs', 'scans')

    @property
    def scan_log_file(self):
        """Return the log file path associated with this scan."""
        return os.path.join(self.scan_log_dir, 'scan_%s.log' % self.pk)

    @property
    def scan_output_files_dir(self):
        """Return the path to the scan output files dir."""
        return os.path.join(settings.VAR_DIR, 'output_files')

    @property
    def scan_output_file(self):
        """Return the output file path associated with this scan.

        Note that this currently only supports one output file per scan.
        """
        return os.path.join(self.scan_output_files_dir,
                            'scan_%s.csv' % self.pk)

    # Cookie log - undigested cookie strings for inspection.
    def log_cookie(self, string):
        with open(self.cookie_log_file, "a") as f:
            f.write("{0}\n".format(string))

    @property
    def no_of_cookies(self):
        try:
            with open(self.cookie_log_file, "r") as f:
                return sum(1 for line in f)
        except IOError:
            return 0

    @property
    def cookie_log(self):
        try:
            with open(self.cookie_log_file, "r") as f:
                raw_log = f.read()
        except IOError:
            return ""

        cookie_counts = {}
        lines = raw_log.split('\n')
        for l in lines:
            if len(l) == 0:
                continue
            domain = l.split('|')[0]
            cookie = l.split('|')[1]
            if domain in cookie_counts:
                if cookie in cookie_counts[domain]:
                    cookie_counts[domain][cookie] += 1
                else:
                    cookie_counts[domain][cookie] = 1
            else:
                cookie_counts[domain] = {cookie: 1}

        output = StringIO.StringIO()
        for domain in cookie_counts:
            output.write("{0}\n".format(domain))
            for cookie in cookie_counts[domain]:
                output.write("    {0} Antal: {1}\n".format(
                    cookie,
                    cookie_counts[domain][cookie]
                ))

        result = output.getvalue()

        output.close()
        return result

    @property
    def cookie_log_file(self):
        """Return the file path to this scan's cookie log."""
        return os.path.join(self.scan_log_dir, 'cookie_%s.log' % self.pk)

    # Occurrence log - mainly for the scanner to notify when something FAILS.
    def log_occurrence(self, string):
        with open(self.occurrence_log_file, "a") as f:
            f.write("{0}\n".format(string))

    @property
    def occurrence_log(self):
        try:
            with open(self.occurrence_log_file, "r") as f:
                return f.read()
        except IOError:
            return ""

    @property
    def occurrence_log_file(self):
        """Return the file path to this scan's occurrence log."""
        return os.path.join(self.scan_log_dir, 'occurrence_%s.log' % self.pk)

    # Reason for failure
    reason = models.CharField(max_length=1024, blank=True, default="",
                              verbose_name='Årsag')
    pid = models.IntegerField(null=True, blank=True, verbose_name='Pid')

    def get_number_of_failed_conversions(self):
        """The number conversions that has failed during this scan."""
        return ConversionQueueItem.objects.filter(
            url__scan=self,
            status=ConversionQueueItem.FAILED
        ).count()

    @property
    def no_of_matches(self):
        """Return the number of matches for this scan."""
        return self.matches.count()

    @property
    def no_of_critical_matches(self):
        """Return the number of *critical* matches, <= no_of_matches."""
        return self.matches.filter(sensitivity=Sensitivity.HIGH).count()

    @property
    def no_of_broken_links(self):
        """Return the number of broken links for this scan."""
        return self.urls.exclude(status_code__isnull=True).count()

    def __str__(self):
        """Return the name of the scan's scanner."""
        try:
            return "SCAN: " + self.scanner.name
        except:
            return "ORPHANED SCAN: " + str(self.id)

    def save(self, *args, **kwargs):
        """Save changes to the scan.

        Sets the end_time for the scan, notifies the associated user by email,
        deletes any remaining queue items and deletes the temporary directory
        used by the scan.
        """
        # Pre-save stuff
        if (
            self.status in [Scan.DONE, Scan.FAILED] and
            (self._old_status != self.status)
        ):
            self.end_time = timezone.now()
        # Actual save
        super().save(*args, **kwargs)
        # Post-save stuff

        if (
            self.status in [Scan.DONE, Scan.FAILED] and
            (self._old_status != self.status)
        ):
            # Send email
            from os2webscanner.utils import notify_user
            try:
                notify_user(self)
            except IOError:
                self.log_occurrence("Unable to send email notification!")

            self.cleanup_finished_scan()
            self._old_status = self.status

    def cleanup_finished_scan(self, log=False):
        """Delete pending conversion queue items and remove the scan dir."""
        # Delete all pending conversionqueue items
        pending_items = ConversionQueueItem.objects.filter(
            url__scan=self,
            status=ConversionQueueItem.NEW
        )
        if log:
            if pending_items.exists():
                print(("Deleting %d remaining conversion queue items from "
                      "finished scan %s" % (
                          pending_items.count(), self)))

        pending_items.delete()

        # remove all files associated with the scan
        if self.is_scan_dir_writable():
            if log:
                print(("Deleting scan directory: %s" % self.scan_dir))
            shutil.rmtree(self.scan_dir, True)

    @classmethod
    def cleanup_finished_scans(cls, scan_age, log=False):
        """Cleanup convqueue items from finished scans.

        Only Scans that have ended since scan_age ago are considered.
        scan_age should be a timedelta object.
        """
        from django.utils import timezone
        from django.db.models import Q
        oldest_end_time = timezone.localtime(timezone.now()) - scan_age
        inactive_scans = Scan.objects.filter(
            Q(status__in=(Scan.DONE, Scan.FAILED)),
            Q(end_time__gt=oldest_end_time) | Q(end_time__isnull=True)
        )
        for scan in inactive_scans:
            scan.cleanup_finished_scan(log=log)

    @classmethod
    def pause_non_ocr_conversions_on_scans_with_too_many_ocr_items(cls):
        """Pause non-OCR conversions on scans with too many OCR items.

        When the number of OCR items per scan reaches a
        certain threshold (PAUSE_NON_OCR_ITEMS_THRESHOLD), non-OCR conversions
        are paused to allow the number of
        OCR items to fall to a reasonable level. For large scans with OCR
        enabled, this is necessary because so many OCR items are extracted
        from PDFs or Office documents that it exhausts the number of
        available inodes on the filesystem.

        When the number of OCR items falls below the lower threshold
        (RESUME_NON_OCR_ITEMS_THRESHOLD), non-OCR conversions are resumed.
        """
        ocr_items_by_scan = ConversionQueueItem.objects.filter(
            status=ConversionQueueItem.NEW,
            type="ocr"
        ).values("url__scan").annotate(total=Count("url__scan"))
        for items in ocr_items_by_scan:
            scan = Scan.objects.get(pk=items["url__scan"])
            num_ocr_items = items["total"]
            if (not scan.pause_non_ocr_conversions and
                    num_ocr_items > settings.PAUSE_NON_OCR_ITEMS_THRESHOLD):
                print(("Pausing non-OCR conversions for scan <%s> (%d) "
                       "because it has %d OCR items which is over the "
                       "threshold of %d" %
                      (scan, scan.pk, num_ocr_items,
                       settings.PAUSE_NON_OCR_ITEMS_THRESHOLD)))
                scan.pause_non_ocr_conversions = True
                scan.save()
            elif (scan.pause_non_ocr_conversions and
                  num_ocr_items < settings.RESUME_NON_OCR_ITEMS_THRESHOLD):
                print(("Resuming non-OCR conversions for scan <%s> (%d) "
                       "because it has %d OCR items which is under the "
                       "threshold of %d" %
                      (scan, scan.pk, num_ocr_items,
                       settings.RESUME_NON_OCR_ITEMS_THRESHOLD)))
                scan.pause_non_ocr_conversions = False
                scan.save()

    def is_scan_dir_writable(self):
        """Return whether the scan's directory exists and is writable."""
        return os.access(self.scan_dir, os.W_OK)

    def __init__(self, *args, **kwargs):
        """Initialize a new scan.

        Stores the old status of the scan for later use.
        """
        super().__init__(*args, **kwargs)
        self._old_status = self.status

    def get_absolute_url(self):
        """Get the URL for this report - used to format URLs."""
        from django.core.urlresolvers import reverse
        return reverse('report', args=[str(self.id)])


class Url(models.Model):

    """A representation of an actual URL on a domain with its MIME type."""

    url = models.CharField(max_length=2048, verbose_name='Url')
    mime_type = models.CharField(max_length=256, verbose_name='Mime-type')
    scan = models.ForeignKey(Scan, null=False, verbose_name='Scan',
                             related_name='urls')
    status_code = models.IntegerField(blank=True, null=True,
                                      verbose_name='Status code')
    status_message = models.CharField(blank=True, null=True, max_length=256,
                                      verbose_name='Status ' + 'Message')
    referrers = models.ManyToManyField("ReferrerUrl",
                                       related_name='linked_urls',
                                       verbose_name='Referrers')

    def __str__(self):
        """Return the URL."""
        return self.url

    @property
    def tmp_dir(self):
        """The path to the temporary directory associated with this url."""
        return os.path.join(self.scan.scan_dir, 'url_item_%d' % (self.pk))

    @property
    def content(self):
        try:
            file = urlopen(self.url)
            return file.read()
        except Exception as e:
            return str(e)


class Match(models.Model):

    """The data associated with a single match in a single URL."""

    url = models.ForeignKey(Url, null=False, verbose_name='Url')
    scan = models.ForeignKey(Scan, null=False, verbose_name='Scan',
                             related_name='matches')
    matched_data = models.CharField(max_length=1024, verbose_name='Data match')
    matched_rule = models.CharField(max_length=256, verbose_name='Regel match')
    sensitivity = models.IntegerField(choices=Sensitivity.choices,
                                      default=Sensitivity.HIGH,
                                      verbose_name='Følsomhed')
    match_context = models.CharField(max_length=1152, verbose_name='Kontekst')
    page_no = models.IntegerField(null=True, verbose_name='Side')

    def get_matched_rule_display(self):
        """Return a display name for the rule."""
        return Match.get_matched_rule_display_name(self.matched_rule)

    @classmethod
    def get_matched_rule_display_name(cls, rule):
        """Return a display name for the given rule."""
        if rule == 'cpr':
            return "CPR"
        elif rule == 'name':
            return "Navn"
        elif rule == 'address':
            return "Adresse"
        else:
            return rule

    def get_sensitivity_class(self):
        """Return the bootstrap CSS class for the sensitivty."""
        if self.sensitivity == Sensitivity.HIGH:
            return "danger"
        elif self.sensitivity == Sensitivity.LOW:
            return "warning"
        elif self.sensitivity == Sensitivity.OK:
            return "success"

    def __str__(self):
        """Return a string representation of the match."""
        return "Match: %s; [%s] %s <%s>" % (self.get_sensitivity_display(),
                                            self.matched_rule,
                                            self.matched_data, self.url)


class ConversionQueueItem(models.Model):

    """Represents an item in the conversion queue."""

    file = models.CharField(max_length=4096, verbose_name='Fil')
    type = models.CharField(max_length=256, verbose_name='Type')
    url = models.ForeignKey(Url, null=False, verbose_name='Url')
    page_no = models.IntegerField(null=True, verbose_name='Side')

    # Note that SUCCESS is indicated by just deleting the record
    NEW = "NEW"
    PROCESSING = "PROCESSING"
    FAILED = "FAILED"

    status_choices = (
        (NEW, "Ny"),
        (PROCESSING, "I gang"),
        (FAILED, "Fejlet"),
    )
    status = models.CharField(max_length=10, choices=status_choices,
                              default=NEW, verbose_name='Status')

    process_id = models.IntegerField(blank=True, null=True,
                                     verbose_name='Proces id')
    process_start_time = models.DateTimeField(
        blank=True, null=True, verbose_name='Proces starttidspunkt'
    )

    @property
    def file_path(self):
        """Return the full path to the conversion queue item's file."""
        return self.file

    @property
    def tmp_dir(self):
        """The path to the temporary dir associated with this queue item."""
        return os.path.join(
            self.url.scan.scan_dir,
            'queue_item_%d' % (self.pk)
        )

    def delete_tmp_dir(self):
        """Delete the item's temp dir if it is writable."""
        if os.access(self.tmp_dir, os.W_OK):
            shutil.rmtree(self.tmp_dir, True)


class ReferrerUrl(models.Model):

    """A representation of a referrer URL."""

    url = models.CharField(max_length=2048, verbose_name='Url')
    scan = models.ForeignKey(Scan, null=False, verbose_name='Scan')

    def __str__(self):
        """Return the URL."""
        return self.url

    @property
    def content(self):
        """Return the content of the target url"""
        try:
            file = urlopen(self.url)
            return file.read()
        except Exception as e:
            return str(e)

    @property
    def broken_urls(self):
        result = self.linked_urls.exclude(
            status_code__isnull=True
        ).order_by('url')

        return result
        # .filter(status=None)
        # Url.objects.filter(referrerurls__contains=self, status=None)


class UrlLastModified(models.Model):

    """A representation of a URL, its last-modifed date, and its links."""

    url = models.CharField(max_length=2048, verbose_name='Url')
    last_modified = models.DateTimeField(blank=True, null=True,
                                         verbose_name='Last-modified')
    links = models.ManyToManyField("self", symmetrical=False,
                                   verbose_name='Links')
    scanner = models.ForeignKey(Scanner, null=False, verbose_name='Scanner')

    def __str__(self):
        """Return the URL and last modified date."""
        return "<%s %s>" % (self.url, self.last_modified)


class Summary(models.Model):

    """The necessary configuration for summary reports."""

    name = models.CharField(max_length=256, unique=True, null=False,
                            verbose_name='Navn')
    description = models.TextField(verbose_name='Beskrivelse', null=True,
                                   blank=True)
    schedule = RecurrenceField(max_length=1024,
                               verbose_name='Planlagt afvikling')
    last_run = models.DateTimeField(blank=True, null=True,
                                    verbose_name='Sidste kørsel')
    recipients = models.ManyToManyField(UserProfile, blank=True,
                                        verbose_name="Modtagere")
    scanners = models.ManyToManyField(Scanner, blank=True,
                                      verbose_name="Scannere")
    organization = models.ForeignKey(Organization, null=False,
                                     verbose_name='Organisation')
    group = models.ForeignKey(Group, null=True, blank=True,
                              verbose_name='Gruppe')
    do_email_recipients = models.BooleanField(default=False,
                                              verbose_name="Udsend mails")

    def __str__(self):
        """Return the name as a text representation of this summary object."""
        return self.name

    @property
    def display_name(self):
        """Display name = name."""
        return self.name

    class Meta:
        ordering = ['name', ]


class Md5Sum(models.Model):

    """"Store MD5 sums of binary files to avoid reprocessing."""

    organization = models.ForeignKey(Organization,
                                     null=False,
                                     verbose_name='Organisation')
    md5 = models.CharField(max_length=32, null=False, blank=False)
    is_cpr_scan = models.BooleanField()
    is_check_mod11 = models.BooleanField()
    is_ignore_irrelevant = models.BooleanField()

    class Meta:
        unique_together = ('md5', 'is_cpr_scan', 'is_check_mod11',
                           'is_ignore_irrelevant', 'organization')

    def __str__(self):
        return "{0}: {1}".format(self.organization.name, self.md5)<|MERGE_RESOLUTION|>--- conflicted
+++ resolved
@@ -320,35 +320,21 @@
                                           verbose_name='Adresse')
     do_ocr = models.BooleanField(default=False, verbose_name='Scan billeder')
     do_cpr_modulus11 = models.BooleanField(default=True,
-<<<<<<< HEAD
-                                           verbose_name='Tjek modulus-11')
-    do_cpr_ignore_irrelevant = models.BooleanField(
-        default=True,
-        verbose_name='Ignorer ugyldige fødselsdatoer')
-    do_link_check = models.BooleanField(default=False,
-                                        verbose_name='Tjek links')
-=======
                                            verbose_name='Tjek om CPR-nummer opfylder modulus-11')
     do_cpr_ignore_irrelevant = models.BooleanField(
         default=True,
         verbose_name='Tjek om CPR-nummer indeholder ugyldige fødselsdatoer')
     do_link_check = models.BooleanField(default=False,
                                         verbose_name='Tjek om interne links virker.')
->>>>>>> 1c131587
     do_external_link_check = models.BooleanField(
         default=False,
         verbose_name='Tjek om eksterne links virker'
     )
     do_last_modified_check = models.BooleanField(default=True,
-<<<<<<< HEAD
-                                                 verbose_name='Tjek ' +
-                                                              'Last-Modified')
-=======
                                                  verbose_name=
                                                  'Scan kun fil eller html-side '
                                                  'hvis der er blevet foretaget ændringer '
                                                  'siden sidste scan.')
->>>>>>> 1c131587
     do_last_modified_check_head_request = models.BooleanField(
         default=True,
         verbose_name='Forsøg at spare båndbredde (via HTTP Head request).'
