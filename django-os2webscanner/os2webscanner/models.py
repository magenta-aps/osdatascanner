# encoding: utf-8
# The contents of this file are subject to the Mozilla Public License
# Version 2.0 (the "License"); you may not use this file except in
# compliance with the License. You may obtain a copy of the License at
#    http://www.mozilla.org/MPL/
#
# Software distributed under the License is distributed on an "AS IS"basis,
# WITHOUT WARRANTY OF ANY KIND, either express or implied. See the License
# for the specific language governing rights and limitations under the
# License.
#
# OS2Webscanner was developed by Magenta in collaboration with OS2 the
# Danish community of open source municipalities (http://www.os2web.dk/).
#
# The code is currently governed by OS2 the Danish community of open
# source municipalities ( http://www.os2web.dk/ )

"""Contains Django models for the Webscanner."""

import os
import shutil
from subprocess import Popen
import re
import datetime
import json

from django.db import models
from django.contrib.auth.models import User
from recurrence.fields import RecurrenceField

from os2webscanner.utils import notify_user
from django.conf import settings


# Sensitivity values
class Sensitivity:

    """Name space for sensitivity values."""

    HIGH = 2
    LOW = 1
    OK = 0

    choices = (
        (OK, u'Grøn'),
        (LOW, u'Gul'),
        (HIGH, u'Rød'),
    )


class Organization(models.Model):

    """Represents the organization for each user and scanner, etc.

    Users can only see material related to their own organization.
    """

    name = models.CharField(max_length=256, unique=True, verbose_name='Navn')
    contact_email = models.CharField(max_length=256, verbose_name='Email')
    contact_phone = models.CharField(max_length=256, verbose_name='Telefon')

    def __unicode__(self):
        """Return the name of the organization."""
        return self.name


class UserProfile(models.Model):

    """OS2 Web Scanner specific user profile.

    Each user MUST be associated with an organization.
    """

    organization = models.ForeignKey(Organization,
                                     null=False,
                                     verbose_name='Organisation')
    user = models.ForeignKey(User,
                             unique=True,
                             related_name='profile',
                             verbose_name='Bruger')

    def __unicode__(self):
        """Return the user's username."""
        return self.user.username


class Domain(models.Model):

    """Represents a domain to be scanned."""

    # Validation status

    VALID = 1
    INVALID = 0

    validation_choices = (
        (INVALID, "Ugyldig"),
        (VALID, "Gyldig"),
    )

    # Validation methods

    ROBOTSTXT = 0
    WEBSCANFILE = 1
    METAFIELD = 2

    validation_method_choices = (
        (ROBOTSTXT, 'robots.txt'),
        (WEBSCANFILE, 'webscan.html'),
        (METAFIELD, 'Meta-felt'),
    )

    url = models.CharField(max_length=2048, verbose_name='Url')
    organization = models.ForeignKey(Organization,
                                     null=False,
                                     related_name='domains',
                                     verbose_name='Organisation')
    validation_status = models.IntegerField(choices=validation_choices,
                                            default=INVALID,
                                            verbose_name='Valideringsstatus')
    validation_method = models.IntegerField(choices=validation_method_choices,
                                            default=ROBOTSTXT,
                                            verbose_name='Valideringsmetode')
    exclusion_rules = models.TextField(blank=True,
                                       default="",
                                       verbose_name='Ekskluderingsregler')
    sitemap = models.FileField(upload_to='sitemaps',
                               blank=True,
                               verbose_name='Sitemap')

    @property
    def display_name(self):
        """The name used when displaying the domain on the web page."""
        return "Domain '%s'" % self.root_url

    def exclusion_rule_list(self):
        """Return the exclusion rules as a list of strings or regexes."""
        REGEX_PREFIX = "regex:"
        rules = []
        for line in self.exclusion_rules.splitlines():
            line = line.strip()
            if line.startswith(REGEX_PREFIX):
                rules.append(re.compile(line[len(REGEX_PREFIX):],
                                        re.IGNORECASE))
            else:
                rules.append(line)
        return rules

    @property
    def root_url(self):
        """Return the root url of the domain."""
        url = self.url.replace('*.', '')
        if (not self.url.startswith('http://') and not
            self.url.startswith('https://')):
            return 'http://%s/' % url
        else:
            return url

    @property
    def sitemap_full_path(self):
        """Get the absolute path to the uploaded sitemap.xml file."""
        return "%s/%s" % (settings.BASE_DIR, self.sitemap.url)

    def get_absolute_url(self):
        """Get the absolute URL for domains."""
        return '/domains/'

    def __unicode__(self):
        """Return the URL for the domain."""
        return self.url


class RegexRule(models.Model):

    """Represents matching rules based on regular expressions."""

    name = models.CharField(max_length=256, unique=True, null=False,
                            verbose_name='Navn')
    organization = models.ForeignKey(Organization, null=False,
                                     verbose_name='Organisation')
    match_string = models.CharField(max_length=1024, blank=False,
                                    verbose_name='Udtryk')

    description = models.TextField(verbose_name='Beskrivelse')
    sensitivity = models.IntegerField(choices=Sensitivity.choices,
                                      default=Sensitivity.HIGH,
                                      verbose_name='Følsomhed')

    @property
    def display_name(self):
        """The name used when displaying the regexrule on the web page."""
        return "Regel '%s'" % self.name

    def get_absolute_url(self):
        """Get the absolute URL for rules."""
        return '/rules/'

    def __unicode__(self):
        """Return the name of the rule."""
        return self.name


class Scanner(models.Model):

    """A scanner, i.e. a template for actual scanning jobs."""

    name = models.CharField(max_length=256, unique=True, null=False,
                            verbose_name='Navn')
    organization = models.ForeignKey(Organization, null=False,
                                     verbose_name='Organisation')
    schedule = RecurrenceField(max_length=1024,
                               verbose_name='Planlagt afvikling')
    whitelisted_names = models.TextField(max_length=4096, blank=True,
                                         default="",
                                         verbose_name='Godkendte navne')
    domains = models.ManyToManyField(Domain, related_name='scanners',
                                     null=False, verbose_name='Domæner')
    do_cpr_scan = models.BooleanField(default=True, verbose_name='CPR')
    do_name_scan = models.BooleanField(default=False, verbose_name='Navn')
    do_ocr = models.BooleanField(default=False, verbose_name='Scan billeder?')
    do_cpr_modulus11 = models.BooleanField(default=True,
                                           verbose_name='Check modulus-11')
    do_link_check = models.BooleanField(default=False,
                                        verbose_name='Linkcheck')
    do_external_link_check = models.BooleanField(default=False,
                                                 verbose_name='Check ' +
                                                              'externe links')
    do_last_modified_check = models.BooleanField(default=True,
                                                 verbose_name='Check ' +
                                                              'Last-Modified')
    do_last_modified_check_head_request = \
        models.BooleanField(default=True, verbose_name='Brug HEAD request')
    regex_rules = models.ManyToManyField(RegexRule,
                                         blank=True,
                                         null=True,
                                         verbose_name='Regex regler')

    # DON'T USE DIRECTLY !!!
    # Use process_urls property instead.
    encoded_process_urls = models.CharField(
        max_length=262144,
        null=True,
        blank=True
    )
    # Booleans for control of scanners run from web service.
    do_run_synchronously = models.BooleanField(default=False)
    is_visible = models.BooleanField(default=True)

    def _get_process_urls(self):
        s = self.encoded_process_urls
        if s:
            urls = json.loads(s)
        else:
            urls = []
        return urls

    def _set_process_urls(self, urls):
        self.encoded_process_urls = json.dumps(urls)

    process_urls = property(_get_process_urls, _set_process_urls)

    # First possible start time
    FIRST_START_TIME = datetime.time(18, 0)
    # Amount of quarter-hours that can be added to the start time
    STARTTIME_QUARTERS = 6 * 4

    def get_start_time(self):
        """The time of day the Scanner should be automatically started."""
        added_minutes = 15 * (self.pk % Scanner.STARTTIME_QUARTERS)
        added_hours = int(added_minutes / 60)
        added_minutes -= added_hours * 60
        return Scanner.FIRST_START_TIME.replace(
            hour=Scanner.FIRST_START_TIME.hour + added_hours,
            minute=Scanner.FIRST_START_TIME.minute + added_minutes
        )

    @classmethod
    def modulo_for_starttime(cls, time):
        """Convert a datetime.time object to the corresponding modulo value.

        The modulo value can be used to search the database for scanners that
        should be started at the given time by filtering a query with:
            (Scanner.pk % Scanner.STARTTIME_QUARTERS) == <modulo_value>
        """
        if(time < cls.FIRST_START_TIME):
            return None
        hours = time.hour - cls.FIRST_START_TIME.hour
        minutes = 60 * hours + time.minute - cls.FIRST_START_TIME.minute
        return int(minutes / 15)

    @property
    def display_name(self):
        """The name used when displaying the scanner on the web page."""
        return "Scanner '%s'" % self.name

    @property
    def schedule_description(self):
        """A lambda for creating schedule description strings."""
        f = lambda s: "Schedule: " + s
        return f

    @property
    def has_active_scans(self):
        """Whether the scanner has active scans."""
        active_scanners = Scan.objects.filter(scanner=self, status__in=(
                        Scan.NEW, Scan.STARTED)).count()
        return active_scanners > 0

    def run(self, test_only=False):
        """Run a scan with the Scanner.

        Return the Scan object if we started the scanner.
        Return None if there is already a scanner running,
        or if there was a problem running the scanner.
        If test_only is True, only check if we can run a scan, don't actually
        run one.
        """
        if self.has_active_scans:
            return None
        # Create a new Scan
        scan = Scan(scanner=self, status=Scan.NEW)
        scan.save()
        # Get path to run script
        SCRAPY_WEBSCANNER_DIR = os.path.join(os.path.dirname(os.path.dirname(
            os.path.dirname(
                os.path.realpath(__file__)))), "scrapy-webscanner")

        if test_only:
            return scan
        try:
            process = Popen([os.path.join(SCRAPY_WEBSCANNER_DIR, "run.sh"),
                         str(scan.pk)], cwd=SCRAPY_WEBSCANNER_DIR)
        except Exception as e:
            return None
        return scan

    def get_absolute_url(self):
        """Get the absolute URL for scanners."""
        return '/scanners/'

    def __unicode__(self):
        """Return the name of the scanner."""
        return self.name


class Scan(models.Model):

    """An actual instance of the scanning process done by a scanner."""

    scanner = models.ForeignKey(Scanner, null=False, verbose_name='Scanner',
                                related_name='scans')
    start_time = models.DateTimeField(blank=True, null=True,
                                      verbose_name='Starttidspunkt')
    end_time = models.DateTimeField(blank=True, null=True,
                                    verbose_name='Sluttidspunkt')

    # Scan status
    NEW = "NEW"
    STARTED = "STARTED"
    DONE = "DONE"
    FAILED = "FAILED"

    status_choices = (
        (NEW, "Ny"),
        (STARTED, "I gang"),
        (DONE, "OK"),
        (FAILED, "Fejlet"),
    )

    status = models.CharField(max_length=10, choices=status_choices,
                              default=NEW)

    @property
    def status_text(self):
        """A display text for the scan's status.

        Relies on the restriction that the status must be one of the allowed
        values.
        """
        text = [t for s, t in Scan.status_choices if self.status == s][0]
        return text

    @property
    def scan_dir(self):
        """The directory associated with this scan."""
        return os.path.join(settings.VAR_DIR, 'scan_%s' % self.pk)

    # Reason for failure
    reason = models.CharField(max_length=1024, blank=True, default="",
                              verbose_name='Årsag')
    pid = models.IntegerField(null=True, blank=True, verbose_name='Pid')

    def get_number_of_failed_conversions(self):
        """The number conversions that has failed during this scan."""
        return ConversionQueueItem.objects.filter(
            url__scan=self,
            status=ConversionQueueItem.FAILED
        ).count()

    def __unicode__(self):
        """Return the name of the scan's scanner."""
        return "SCAN: " + self.scanner.name

    def save(self, *args, **kwargs):
        """Save changes to the scan.

        Sets the end_time for the scan, notifies the associated user by email,
        deletes any remaining queue items and deletes the temporary directory
        used by the scan.
        """
        # Pre-save stuff
        if (self.status in [Scan.DONE, Scan.FAILED] and
            (self._old_status != self.status)):
            self.end_time = datetime.datetime.now()
        # Actual save
        super(Scan, self).save(*args, **kwargs)
        # Post-save stuff

        if (self.status in [Scan.DONE, Scan.FAILED] and
            (self._old_status != self.status)):
            # Send email
            notify_user(self)

            # Delete all pending conversionqueue items
            ConversionQueueItem.objects.filter(
                url__scan=self,
                status=ConversionQueueItem.NEW
            ).delete()

            # remove all files associated with the scan
            scan_dir = self.scan_dir
            if os.access(scan_dir, os.W_OK):
                shutil.rmtree(scan_dir, True)
            self._old_status = self.status

    def __init__(self, *args, **kwargs):
        """Initialize a new scan.

        Stores the old status of the scan for later use.
        """
        super(Scan, self).__init__(*args, **kwargs)
        self._old_status = self.status

    def get_absolute_url(self):
<<<<<<< HEAD
=======
        """Get the URL for this report - used to format URLs."""
>>>>>>> fb747b2d
        from django.core.urlresolvers import reverse
        return reverse('report', args=[str(self.id)])


class Url(models.Model):

    """A representation of an actual URL on a domain with its MIME type."""

    url = models.CharField(max_length=2048, verbose_name='Url')
    mime_type = models.CharField(max_length=256, verbose_name='Mime-type')
    scan = models.ForeignKey(Scan, null=False, verbose_name='Scan')
    status_code = models.IntegerField(blank=True, null=True,
                                      verbose_name='Status code')
    status_message = models.CharField(blank=True, null=True, max_length=256,
                                      verbose_name='Status ' + 'Message')
    referrers = models.ManyToManyField("ReferrerUrl",
                                       related_name='linked_urls',
                                       null=True, verbose_name='Referrers')

    def __unicode__(self):
        """Return the URL."""
        return self.url

    @property
    def tmp_dir(self):
        """The path to the temporary directory associated with this url."""
        return os.path.join(self.scan.scan_dir, 'url_item_%d' % (self.pk))


class Match(models.Model):

    """The data associated with a single match in a single URL."""

    url = models.ForeignKey(Url, null=False, verbose_name='Url')
    scan = models.ForeignKey(Scan, null=False, verbose_name='Scan')
    matched_data = models.CharField(max_length=1024, verbose_name='Data match')
    matched_rule = models.CharField(max_length=256, verbose_name='Regel match')
    sensitivity = models.IntegerField(choices=Sensitivity.choices,
                                      default=Sensitivity.HIGH,
                                      verbose_name='Følsomhed')

    def get_matched_rule_display(self):
        """Return a display name for the rule."""
        if self.matched_rule == 'cpr':
            return "CPR"
        elif self.matched_rule == 'name':
            return "Navn"
        else:
            return self.matched_rule

    def get_sensitivity_class(self):
        """Return the bootstrap CSS class for the sensitivty."""
        if self.sensitivity == Sensitivity.HIGH:
            return "danger"
        elif self.sensitivity == Sensitivity.LOW:
            return "warning"
        elif self.sensitivity == Sensitivity.OK:
            return "success"

    def __unicode__(self):
        """Return a string representation of the match."""
        return u"Match: %s; [%s] %s <%s>" % (self.get_sensitivity_display(),
                                             self.matched_rule,
                                             self.matched_data, self.url)


class ConversionQueueItem(models.Model):

    """Represents an item in the conversion queue."""

    file = models.CharField(max_length=4096, verbose_name='Fil')
    type = models.CharField(max_length=256, verbose_name='Type')
    url = models.ForeignKey(Url, null=False, verbose_name='Url')

    # Note that SUCCESS is indicated by just deleting the record
    NEW = "NEW"
    PROCESSING = "PROCESSING"
    FAILED = "FAILED"

    status_choices = (
        (NEW, "Ny"),
        (PROCESSING, "I gang"),
        (FAILED, "Fejlet"),
    )
    status = models.CharField(max_length=10, choices=status_choices,
                              default=NEW, verbose_name='Status')

    process_id = models.IntegerField(blank=True, null=True,
                                     verbose_name='Proces id')
    process_start_time = models.DateTimeField(
        blank=True, null=True, verbose_name='Proces starttidspunkt'
    )

    @property
    def file_path(self):
        """Return the full path to the conversion queue item's file."""
        return self.file

    @property
    def tmp_dir(self):
        """The path to the temporary dir associated with this queue item."""
        return os.path.join(
            self.url.scan.scan_dir,
            'queue_item_%d' % (self.pk)
        )


class ReferrerUrl(models.Model):

    """A representation of a referrer URL."""

    url = models.CharField(max_length=2048, verbose_name='Url')
    scan = models.ForeignKey(Scan, null=False, verbose_name='Scan')

    def __unicode__(self):
        """Return the URL."""
        return self.url


class UrlLastModified(models.Model):

    """A representation of a URL, its last-modifed date, and its links."""

    url = models.CharField(max_length=2048, verbose_name='Url')
    last_modified = models.DateTimeField(blank=True, null=True,
                                    verbose_name='Last-modified')
    links = models.ManyToManyField("self", symmetrical=False,
                                    null=True, verbose_name='Links')
    scanner = models.ForeignKey(Scanner, null=False, verbose_name='Scanner')

    def __unicode__(self):
        """Return the URL and last modified date."""
        return "<%s %s>" % (self.url, self.last_modified)<|MERGE_RESOLUTION|>--- conflicted
+++ resolved
@@ -442,10 +442,7 @@
         self._old_status = self.status
 
     def get_absolute_url(self):
-<<<<<<< HEAD
-=======
         """Get the URL for this report - used to format URLs."""
->>>>>>> fb747b2d
         from django.core.urlresolvers import reverse
         return reverse('report', args=[str(self.id)])
 
