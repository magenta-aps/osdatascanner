--- conflicted
+++ resolved
@@ -406,15 +406,9 @@
 
         try:
             process = Popen([os.path.join(SCRAPY_WEBSCANNER_DIR, "run.sh"),
-<<<<<<< HEAD
-                         str(scan.pk)], cwd=SCRAPY_WEBSCANNER_DIR,
-                            stderr=open(scan.log_file, "a"),
-                            stdout=open(scan.log_file, "a"))
-=======
                              str(scan.pk)], cwd=SCRAPY_WEBSCANNER_DIR,
                             stderr=log_file,
                             stdout=log_file)
->>>>>>> de8c83a8
         except Exception as e:
             print e
             return None
@@ -475,17 +469,6 @@
         return os.path.join(settings.VAR_DIR, 'scan_%s' % self.pk)
 
     @property
-<<<<<<< HEAD
-    def log_file(self):
-        """Return the scan's log file location.
-
-        Will create the directories if needed.
-        """
-        scan_dir = self.scan_dir
-        if not os.path.exists(scan_dir):
-            os.makedirs(scan_dir)
-        return os.path.join(scan_dir, 'scan_%s.log' % self.pk)
-=======
     def scan_log_dir(self):
         """Return the path to the scan log dir."""
         return os.path.join(settings.VAR_DIR, 'logs', 'scans')
@@ -494,7 +477,6 @@
     def scan_log_file(self):
         """Return the log file path associated with this scan."""
         return os.path.join(self.scan_log_dir, 'scan_%s.log' % self.pk)
->>>>>>> de8c83a8
 
     # Reason for failure
     reason = models.CharField(max_length=1024, blank=True, default="",
