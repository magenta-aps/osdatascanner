# The contents of this file are subject to the Mozilla Public License
# Version 2.0 (the "License"); you may not use this file except in
# compliance with the License. You may obtain a copy of the License at
#    http://www.mozilla.org/MPL/
#
# Software distributed under the License is distributed on an "AS IS"basis,
# WITHOUT WARRANTY OF ANY KIND, either express or implied. See the License
# for the specific language governing rights and limitations under the
# License.
#
# OS2Webscanner was developed by Magenta in collaboration with OS2 the
# Danish community of open source municipalities (http://www.os2web.dk/).
#
# The code is currently governed by OS2 the Danish community of open
# source municipalities ( http://www.os2web.dk/ )
"""URL mappings."""

from django.conf.urls import patterns, url
from django.views.i18n import javascript_catalog
from django.views.generic import View, ListView, TemplateView, DetailView
from .views import MainPageView, ScannerList, DomainList, RuleList
from .views import CSVReportDetails, ReportDetails, ReportList, ReportDelete
from .views import ScannerCreate, ScannerUpdate, ScannerDelete, ScannerRun
from .views import DomainCreate, DomainUpdate, DomainValidate, DomainDelete
<<<<<<< HEAD
from .views import RuleCreate, RuleUpdate, RuleDelete, OrganizationList
=======
from .views import GroupList, GroupCreate, GroupUpdate, GroupDelete
from .views import RuleCreate, RuleUpdate, RuleDelete
>>>>>>> de8c83a8
from .views import DialogSuccess
from .views import SystemStatusView
from .models import Scanner


js_info_dict = {
    'packages': ('os2webscanner', 'recurrence')
}

urlpatterns = patterns(
    '',
    # App URLs
    url(r'^$', MainPageView.as_view(), name='index'),
    url(r'^scanners/$', ScannerList.as_view(), name='scanners'),
    url(r'^scanners/add/$', ScannerCreate.as_view(), name='scanner_add'),
    url(r'^scanners/(?P<pk>\d+)/delete/$', ScannerDelete.as_view(),
        name='scanner_delete'),
    url(r'^scanners/(?P<pk>\d+)/run/$', ScannerRun.as_view(),
        name='scanner_run'),
    url(r'^scanners/(?P<pk>\d+)/askrun/$',
        DetailView.as_view(template_name='os2webscanner/scanner_askrun.html',
                           model=Scanner),
        name='scanner_askrun'),
    url(r'^scanners/(?P<pk>\d+)/$', ScannerUpdate.as_view(),
        name='scanner_update'),
    url(r'^domains/$', DomainList.as_view(), name='domains'),
    url(r'^orgs_and_domains/$', OrganizationList.as_view(),
        name='orgs_and_domains'),
    url(r'^domains/add/$', DomainCreate.as_view(), name='domain_add'),
    url(r'^domains/(?P<pk>\d+)/validate/$', DomainValidate.as_view(),
        name='domain_validate'),
    url(r'^(domains)/(\d+)/(success)/$', DialogSuccess.as_view()),
    url(r'^domains/(?P<pk>\d+)/$', DomainUpdate.as_view(),
        name='domain_update'),
    url(r'^domains/(?P<pk>\d+)/delete/$', DomainDelete.as_view(),
        name='domain_delete'),
    url(r'^rules/$', RuleList.as_view(), name='rules'),
    url(r'^rules/add/$', RuleCreate.as_view(), name='rule_add'),
    url(r'^rules/(?P<pk>\d+)/$', RuleUpdate.as_view(),
        name='rule_update'),
    url(r'^rules/(?P<pk>\d+)/delete/$', RuleDelete.as_view(),
        name='rule_delete'),
    url(r'^groups/$', GroupList.as_view(), name='groups'),
    url(r'^groups/add/$', GroupCreate.as_view(), name='group_add'),
    url(r'^(groups)/(\d+)/(success)/$', DialogSuccess.as_view()),
    url(r'^groups/(?P<pk>\d+)/$', GroupUpdate.as_view(),
        name='group_update'),
    url(r'^groups/(?P<pk>\d+)/delete/$', GroupDelete.as_view(),
        name='group_delete'),
    url(r'^reports/$', ReportList.as_view(), name='reports'),
    url(r'^report/(?P<pk>[0-9]+)/$', ReportDetails.as_view(),
        name='report'),
    url(r'^report/(?P<pk>[0-9]+)/full/$', ReportDetails.as_view(full=True),
        name='full_report'),
    url(r'^report/(?P<pk>[0-9]+)/csv/$', CSVReportDetails.as_view(),
        name='csvreport'),
    url(r'^report/(?P<pk>[0-9]+)/delete/$', ReportDelete.as_view(),
        name='report_delete'),
    # Login/logout stuff
    url(r'^accounts/login/', 'django.contrib.auth.views.login',
        {'template_name': 'login.html'}, name='login'),
    url(r'^accounts/logout/', 'django.contrib.auth.views.logout',
        {'template_name': 'logout.html'}, name='logout'),
    url(r'^accounts/password_change/',
        'django.contrib.auth.views.password_change',
        {'template_name': 'password_change.html'},
        name='password_change'
    ),
    url(r'^accounts/password_change_done/',
        'django.contrib.auth.views.password_change_done',
        {'template_name': 'password_change_done.html'},
        name='password_change_done'
    ),

    # General dialog success handler
    url(r'^(scanners|domains|rules|groups)/(\d+)/(created)/$',
        DialogSuccess.as_view()),
    url(r'^(scanners|domains|rules|groups)/(\d+)/(saved)/$',
        DialogSuccess.as_view()),
    url(r'^jsi18n/$', javascript_catalog, js_info_dict),

    url(r'^system/status/?$', SystemStatusView.as_view()),
)<|MERGE_RESOLUTION|>--- conflicted
+++ resolved
@@ -22,12 +22,8 @@
 from .views import CSVReportDetails, ReportDetails, ReportList, ReportDelete
 from .views import ScannerCreate, ScannerUpdate, ScannerDelete, ScannerRun
 from .views import DomainCreate, DomainUpdate, DomainValidate, DomainDelete
-<<<<<<< HEAD
+from .views import GroupList, GroupCreate, GroupUpdate, GroupDelete
 from .views import RuleCreate, RuleUpdate, RuleDelete, OrganizationList
-=======
-from .views import GroupList, GroupCreate, GroupUpdate, GroupDelete
-from .views import RuleCreate, RuleUpdate, RuleDelete
->>>>>>> de8c83a8
 from .views import DialogSuccess
 from .views import SystemStatusView
 from .models import Scanner
