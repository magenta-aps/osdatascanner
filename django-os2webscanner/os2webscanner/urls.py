--- conflicted
+++ resolved
@@ -22,10 +22,7 @@
 from .views import CSVReportDetails, ReportDetails, ReportList, ReportDelete
 from .views import ScannerCreate, ScannerUpdate, ScannerDelete, ScannerRun
 from .views import DomainCreate, DomainUpdate, DomainValidate, DomainDelete
-<<<<<<< HEAD
 from .views import GroupList, GroupCreate, GroupUpdate, GroupDelete
-=======
->>>>>>> 81635072
 from .views import RuleCreate, RuleUpdate, RuleDelete, OrganizationList
 from .views import DialogSuccess
 from .views import SystemStatusView
@@ -53,8 +50,6 @@
     url(r'^scanners/(?P<pk>\d+)/$', ScannerUpdate.as_view(),
         name='scanner_update'),
     url(r'^domains/$', DomainList.as_view(), name='domains'),
-    url(r'^orgs_and_domains/$', OrganizationList.as_view(),
-        name='orgs_and_domains'),
     url(r'^domains/add/$', DomainCreate.as_view(), name='domain_add'),
     url(r'^domains/(?P<pk>\d+)/validate/$', DomainValidate.as_view(),
         name='domain_validate'),
