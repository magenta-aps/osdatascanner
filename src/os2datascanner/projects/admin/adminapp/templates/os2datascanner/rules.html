--- conflicted
+++ resolved
@@ -76,7 +76,6 @@
           <a 
             href="#delete-rule-modal"
             data-modal="modal:open"
-            data-src="/rules/regex/{{rule.pk}}/delete/"
             class="button button--small button--rounded"
             title="Slet">
             <svg class="icon">
@@ -114,30 +113,6 @@
         <td>{{ rule.description }}</td>
         <td></td>
         <td>{{ rule.get_sensitivity_display }}</td>
-<<<<<<< HEAD
-        <td>
-          <a 
-            href="#edit-rule-modal" 
-            data-modal="modal:open" 
-            data-src="/rules/cpr/{{rule.pk}}"
-            class="button button--small button--rounded"
-            title="Redigér">
-            <svg class="icon">
-              <use xlink:href="/static/src/svg/symbol-defs.svg#icon-pencil"></use>
-            </svg>
-          </a>
-          <a
-            href="#delete-rule-modal"
-            data-modal="modal:open"
-            class="button button--small button--rounded"
-            title="Slet">
-            <svg class="icon">
-              <use xlink:href="/static/src/svg/symbol-defs.svg#icon-cross"></use>
-            </svg>
-          </a>
-        </td>
-=======
->>>>>>> ad150f84
       </tr>
       {% endfor %}
     </tbody>
@@ -158,6 +133,11 @@
 
 <div class="modal modal--small" id="delete-rule-modal" tabindex="-1" role="dialog" aria-labelledby="delete-rule-modal-title" aria-hidden="true" hidden>
   <h4 class="modal__heading" id="delete-rule-modal-title">Slet regel</h4>
+  <iframe src="about:blank" frameborder="0"></iframe>
+</div>
+
+<div class="modal modal--small" id="delete-rule-modal" tabindex="-1" role="dialog" aria-labelledby="delete-rule-modal-title" aria-hidden="true" hidden>
+  <h4 class="modal__heading" id="delete-rule-modal-title">Slet regel</h4>
 
   <div class="modal__content">
     <form action="" method="post">
@@ -173,7 +153,6 @@
       </div>
     </form>
   </div>
-
 </div>
 {% endblock %}
 
