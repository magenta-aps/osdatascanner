--- conflicted
+++ resolved
@@ -31,10 +31,6 @@
   <meta name="msapplication-TileColor" content="#000000">
 
   {% block extra_head_html %}{% endblock %}
-<<<<<<< HEAD
-=======
-  <link href="{% static "dist/bundle.css" %}" rel="stylesheet" />
-
   <script>window.MSInputMethodContext && document.documentMode && document.write('<script src="{% static "3rdparty/ie11CustomProperties.js" %}"><\x2fscript>');</script>
   <script>
     document.createElement('header');
@@ -45,7 +41,6 @@
     document.createElement('nav');
     document.createElement('footer');
   </script>
->>>>>>> 101ebbfb
 
 </head>
 <body class="{{ body_class|default:'page' }}">
