{% extends "components/common/base.html" %}

{% load static %}
{% load i18n %}

{% block rendertype %}regular{% endblock %}

{% block scripts %}
  {{ block.super }}
<<<<<<< HEAD
  <script defer src="{% static 'js/scannerjob/validateFileSize.js' %}"></script>
  <script defer src="{% static 'js/scannerjob/clearFile.js' %}"></script>
  <script defer src="{% static 'js/scannerjob/ruleInput.js' %}"></script>
=======
  <script defer src="{% static 'js/miniscanner/checkFileSize.js' %}"></script>
  <script defer src="{% static 'js/miniscanner/clearFile.js' %}"></script>
  <script defer src="{% static 'js/miniscanner/ruleInput.js' %}"></script>
>>>>>>> 05202319
  <script src="{% static '3rdparty/jquery.modal.js' %} "></script>
{% endblock %}
{% block body %}
  {% include "components/common/header.html" %}
  <main class="wrapper" hx-headers='{"X-CSRFToken": "{{ csrf_token }}"}'>
    {% include "components/common/main.html" with active_tab="miniscan" %}
    <div class="content">
      <div class="content-header">
        <h1>{% trans "OSdatascanner mini-scanner" %}</h1>
        <p>
          {% with limit=settings.MINISCAN_FILE_SIZE_LIMIT %}
            {% blocktranslate trimmed %}
              The mini-scanner lets you execute any OSdatascanner rule on a single
              file or piece of text.
              It returns the results directly to this page.
            {% endblocktranslate %}
            <br />
            <br />
            {% trans "Maximum allowed file size is: " %} {{ limit|filesizeformat }}
          {% endwith %}
        </p>
      </div>

      <div class="content-body">
        <form class="form"
              role="form"
              hx-post="{% url 'miniscan_run' %}"
              hx-swap="innerHTML"
              hx-target="div#response"
              hx-encoding="multipart/form-data"
              hx-indicator="div.spinner">
 
          <h2>{% trans "File to scan" %}</h2>
          {% with limit=settings.MINISCAN_FILE_SIZE_LIMIT %}
            <input name="file"
                   id="upload-file"
                   type="file"
                   class="upload"
                   onchange="checkFileSize(this, '{{ limit }}' )" />

<<<<<<< HEAD
            <button name="validate-file"
                    id="file-clear-btn"
                    onclick="clearFile()">{% trans "Clear file" %}
=======
            <button name="clear-file"
                    id="file-clear-btn"
                    class="button"
                    aria-label="{% trans 'Clear selected file' %}"
                    title="{% trans 'Clear selected file' %}"
                    type="button"
                    onclick="clearFile()">
              <span>{% trans "Clear file" %}</span>
>>>>>>> 05202319
            </button>

            <div hidden id="file-upload-error-response">
              {% trans "The selected file is too big!" %}
              <br />
              {% trans "Maximum allowed file size is: " %} {{ limit|filesizeformat }}
              <br />
              {% trans "Please, select another (smaller) file to scan." %}
            </div>
          {% endwith %}

          <h2>{% trans "Enter your text below" %}</h2>
<<<<<<< HEAD
          <input name="text"
                 id="upload-text"
                 type="text"
<<<<<<< HEAD
                 class="upload" />
=======
                 class="upload"
                 spellcheck="true"
                 placeholder="..."
                 maxlength="2000"> 
          </textarea>
          <br><br>
          <input name="KLE-switch"
                  id="kle-switch"
                  type="checkbox"
                  class="upload">{% trans "Enable classification (slower)" %}
          </input>
>>>>>>> 610b29719 (Added placeholder='...' to avoid wierd spaces in textfield when reloading page)
=======
          <!-- Hardcoded maxlength to 2000, maybe add {{ textLimit }} or something similar -->
          <textarea name="text" id="upload-text" type="text" class="upload" spellcheck="true" maxlength="2000">
</textarea>
>>>>>>> 05202319

          <h2>{% trans "Rule to execute" %}</h2>
          <h4>
            {% trans "Selected rule: " %}
            <span id="selectedRule">{% trans "None" %}</span>
          </h4>
          <p>
            <a href="#show-rules-modal"
               data-modal="modal:open"
               class="button button--text-button"
               aria-label="{% trans 'Upload a rule from the list' %}"
               title="{% trans 'Upload a rule from the list' %}">{% trans "Load rule" %}</a>
          </p>
          <div id="ruleWidget">{% include "components/admin_widgets/rule_builder.html" with hidden=True %}</div>
          <div class="button-group" style="margin-top: 1em">
            <button type="submit"
                    id="run-miniscan-btn"
                    aria-label="{% trans 'Run' %} {% trans 'scanner' %}"
                    title="{% trans 'Run' %} {% trans 'scanner' %}"
                    class="button button--cta-button">{% trans "Run" %}</button>
            <button type="button"
                    class="button button--transparent-button"
                    aria-label="{% trans 'Clear' %} {% trans 'content' %}"
                    title="{% trans 'Clear' %} {% trans 'content' %}"
                    onClick="window.location.reload();">{% trans "Clear" %}</button>
          </div>
 
          <h3>{% trans "Scan result" %}</h3>
          <div id="response">{% trans "(none yet)" %}</div>
        </form>
      </div>
    </div>
    <div class="spinner" />
  </main>
{% endblock %}

{% block modal %}
  <div class="modal__content"
       id="show-rules-modal"
       tabindex="-1"
       role="dialog"
       aria-labelledby="show-rules-modal-title"
       aria-hidden="true"
       data-modal="modal:close">
    <h1>{% trans "Upload a rule from the list" %}</h1>
    <div class="datatable-wrapper scrollable">
      <table class="datatable">
        {% for rule in customrule_list %}
          <tr id="ruleRow"
              tabindex="-1"
              title="{{ rule.description }}"
              class="clickable"
              onclick="saveName('{{ rule }}')">
            <td>{{ rule.name }}{{ rule.rule_field|json_script:"json" }}</td>
            <td>{{ rule.description|truncatewords:5 }}{{ rule.rule_field|json_script:"json" }}</td>
          </tr>
        {% endfor %}
      </table>
    </div>
  </div>
{% endblock %}<|MERGE_RESOLUTION|>--- conflicted
+++ resolved
@@ -7,15 +7,10 @@
 
 {% block scripts %}
   {{ block.super }}
-<<<<<<< HEAD
   <script defer src="{% static 'js/scannerjob/validateFileSize.js' %}"></script>
   <script defer src="{% static 'js/scannerjob/clearFile.js' %}"></script>
   <script defer src="{% static 'js/scannerjob/ruleInput.js' %}"></script>
-=======
-  <script defer src="{% static 'js/miniscanner/checkFileSize.js' %}"></script>
-  <script defer src="{% static 'js/miniscanner/clearFile.js' %}"></script>
-  <script defer src="{% static 'js/miniscanner/ruleInput.js' %}"></script>
->>>>>>> 05202319
+
   <script src="{% static '3rdparty/jquery.modal.js' %} "></script>
 {% endblock %}
 {% block body %}
@@ -56,11 +51,6 @@
                    class="upload"
                    onchange="checkFileSize(this, '{{ limit }}' )" />
 
-<<<<<<< HEAD
-            <button name="validate-file"
-                    id="file-clear-btn"
-                    onclick="clearFile()">{% trans "Clear file" %}
-=======
             <button name="clear-file"
                     id="file-clear-btn"
                     class="button"
@@ -69,7 +59,7 @@
                     type="button"
                     onclick="clearFile()">
               <span>{% trans "Clear file" %}</span>
->>>>>>> 05202319
+
             </button>
 
             <div hidden id="file-upload-error-response">
@@ -82,30 +72,21 @@
           {% endwith %}
 
           <h2>{% trans "Enter your text below" %}</h2>
-<<<<<<< HEAD
-          <input name="text"
-                 id="upload-text"
-                 type="text"
-<<<<<<< HEAD
-                 class="upload" />
-=======
+          
+          <textarea name="text"
                  class="upload"
                  spellcheck="true"
                  placeholder="..."
                  maxlength="2000"> 
           </textarea>
+          
           <br><br>
+          
           <input name="KLE-switch"
                   id="kle-switch"
                   type="checkbox"
                   class="upload">{% trans "Enable classification (slower)" %}
           </input>
->>>>>>> 610b29719 (Added placeholder='...' to avoid wierd spaces in textfield when reloading page)
-=======
-          <!-- Hardcoded maxlength to 2000, maybe add {{ textLimit }} or something similar -->
-          <textarea name="text" id="upload-text" type="text" class="upload" spellcheck="true" maxlength="2000">
-</textarea>
->>>>>>> 05202319
 
           <h2>{% trans "Rule to execute" %}</h2>
           <h4>
