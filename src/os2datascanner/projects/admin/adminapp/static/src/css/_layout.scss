html {
  background-color: var(--color-body-bg);
  scroll-behavior: smooth;
}

body {
  padding: 0;
}

.page {
<<<<<<< HEAD
  padding: var(--size-ds-unit);

  .iframe-modal & {
    padding: calc(var(--size-ds-unit) * 2);
  }
=======
  padding: 5rem var(--size-ds-unit) var(--size-ds-unit) var(--size-ds-unit);
>>>>>>> 101ebbfb
}

.wrapper {
  margin: 0 auto 0 calc(var(--size-logo-width));
  max-width: 90%;
  min-height: calc(100vh - 9rem - var(--size-ds-unit) * 2);
  /* 
    Banner = 4rem
    Footer = 5rem
    -------------
      Total: 9rem
    -------------
    -------------
  */
  padding: 2rem 0;
}

.wrapper > *:first-child {
  margin-top: 0;
}

.login {
  background-color: var(--color-main);

  .wrapper {
    margin: 0;
    max-width: initial;
    min-height: initial;
    padding: 0;
  }
}<|MERGE_RESOLUTION|>--- conflicted
+++ resolved
@@ -8,15 +8,12 @@
 }
 
 .page {
-<<<<<<< HEAD
   padding: var(--size-ds-unit);
+  padding: 5rem var(--size-ds-unit) var(--size-ds-unit) var(--size-ds-unit);
 
   .iframe-modal & {
     padding: calc(var(--size-ds-unit) * 2);
   }
-=======
-  padding: 5rem var(--size-ds-unit) var(--size-ds-unit) var(--size-ds-unit);
->>>>>>> 101ebbfb
 }
 
 .wrapper {
