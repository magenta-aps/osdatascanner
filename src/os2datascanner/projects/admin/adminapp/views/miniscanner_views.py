--- conflicted
+++ resolved
@@ -35,57 +35,6 @@
         context["customrule_list"] = CustomRule.objects.annotate(rule_field=F("_rule"))
 
         return context
-
-<<<<<<< HEAD
-def mini_scan(item, rule):
-    try:
-        name = item.name
-    except:
-        name = "text"
-    with NamedTemporaryResource(name) as ntr:
-
-            try:
-                contents = item.read()
-            except:
-                contents = item.encode()
-
-            with ntr.open("wb") as fp:
-                fp.write(contents)
-
-            if ntr.size() <= settings.MINISCAN_FILE_SIZE_LIMIT:
-
-                # XXX: it'd be nice to run this with timeout protection, but
-                # that isn't possible in a gunicorn worker
-                handle = FilesystemHandle.make_handle(ntr.get_path())
-
-                conv = messages.ConversionMessage(
-                    scan_spec=messages.ScanSpecMessage(
-                        scan_tag=messages.ScanTagFragment.make_dummy(),
-                        source=handle.source,
-                        rule=rule,
-                        filter_rule=None,
-                        configuration={},
-                        progress=None),
-                    handle=handle,
-                    progress=messages.ProgressFragment(
-                        rule=rule,
-                        matches=[]),
-                    ).to_json_object()
-
-                for channel, message_ in worker.process(SourceManager(), conv):
-                    if channel in ("os2ds_matches",):
-                        message = messages.MatchesMessage.from_json_object(
-                            message_)
-
-                        if not message.matched:
-                            continue
-
-                        yield message
-            else:
-                logger.warning(
-                        "Miniscanner -"
-                        " Rejected file that exceeded the size limit.")
-=======
 
 def mini_scan(scan_item, rule):
     """
@@ -152,35 +101,6 @@
                     item_name=item_name)
 
 
-def execute_mini_scan(request):
-    """Gets context (item to be scanned, rules to scan for) and performs a scan
-    on the item (file or raw text) recieved. Will cause an internal server
-    error  (500 error code) if the scan rule does not get sent. This happens
-    when the user is not logged in / gets logged out for inactivity. However
-    this is only backend side  and it does not cause any trouble on the
-    website.
-    """
-    context = {
-        "file_obj": (file_obj := request.FILES.get("file")),
-        "text": (text := request.POST.get("text")),
-        "raw_rule": (raw_rule := request.POST.get("rule")),
-        "halfbaked_rule": (halfbaked_rule := json.loads(raw_rule or "null")),
-
-        "replies": (replies := []),
-    }
-
-    rule = None
-    if halfbaked_rule:
-        rule = Rule.from_json_object(halfbaked_rule)
-
-    if file_obj:
-        for m in mini_scan(file_obj, rule):
-            replies.append(m)
-    if text:
-        for m in mini_scan(text, rule):
-            replies.append(m)
->>>>>>> 05202319
-
 def execute_mini_scan(request):  # noqa:CCR001
     context = {
         "file_obj": (file_obj := request.FILES.get("file")),
