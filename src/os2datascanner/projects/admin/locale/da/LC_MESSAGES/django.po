# Danish translation of the Admin module of OS2datascanner.
# Copyright (C) 2021 - Magenta ApS
# This file is distributed under the same license as the Admin module of
# OS2datascanner.
# IBP <ibp@magenta.dk>, 2021.
#
#, fuzzy
msgid ""
msgstr ""
"Project-Id-Version: \n"
"Report-Msgid-Bugs-To: \n"
<<<<<<< HEAD
<<<<<<< HEAD
<<<<<<< HEAD
<<<<<<< HEAD
"POT-Creation-Date: 2024-07-03 14:44+0200\n"
=======
"POT-Creation-Date: 2024-07-08 14:42+0200\n"
>>>>>>> 9b9815d5f (Support for files and text. Now also shows up in the results section.)
=======
"POT-Creation-Date: 2024-07-09 09:13+0200\n"
>>>>>>> e5e02736a (Fixed miniscan_results.)
=======
"POT-Creation-Date: 2024-07-11 15:38+0200\n"
>>>>>>> a76602bf6 (KLE classification implemented in miniscanner. Now loads json file via prepare.sh in /code/resources/downloads/os2kledata/. Add a blank rule like regex() for when only using classification ?)
=======
"POT-Creation-Date: 2024-07-11 14:53+0200\n"
>>>>>>> 05202319
"PO-Revision-Date: 2021-08-07 09:10+0200\n"
"Last-Translator: Magenta Aps\n"
"Language-Team: 2. sal\n"
"Language: Danish\n"
"MIME-Version: 1.0\n"
"Content-Type: text/plain; charset=UTF-8\n"
"Content-Transfer-Encoding: 8bit\n"
"Plural-Forms: nplurals=2; plural=(n != 1);\n"

#: adminapp/admin.py:80
msgid "CPR rule should not be used more than once"
msgstr "CPR-reglen kan ikke bruges mere end én gang"

#: adminapp/admin.py:84
msgid "Health-information rule should not be used more than once"
msgstr "Helbredsinformations-reglen kan ikke bruges mere end én gang"

#: adminapp/admin.py:140
msgid "An errorlog cannot both be new and removed"
msgstr "En fejlbesked kan ikke både være ny og fjernet"

#: adminapp/admin.py:179
msgid "Change new-status to True"
msgstr "Sæt ny-status til True"

#: adminapp/admin.py:183
#, python-brace-format
msgid ""
"Changed {qs_count} elements new-status to True. Note: if the element has its "
"is_removed attribute set to True, it has not been changed."
msgstr ""
"Ændrede {qs_count} elementers ny-status til True. Bemærk: hvis et element "
"har er_fjernet attributtet sat til True, så er den ikke blevet ændret"

#: adminapp/admin.py:188
msgid "Change new-status to False"
msgstr "Sæt ny-status til False"

#: adminapp/admin.py:192
#, python-brace-format
msgid "Changed {qs_count} elements new-status to False"
msgstr "Ændrede {qs_count} elementers ny-status til False"

#: adminapp/admin.py:195
msgid "Change removed-status to True"
msgstr "Sæt fjernet-status til True"

#: adminapp/admin.py:199
#, python-brace-format
msgid "Changed {qs_count} elements removed-status to True"
msgstr "Ændrede {qs_count} elementers fjernet-status til True"

#: adminapp/admin.py:202
msgid "Change removed-status to False"
msgstr "Sæt fjernet-status til False"

#: adminapp/admin.py:206
#, python-brace-format
msgid "Changed {qs_count} elements removed-status to False"
msgstr "Ændrede {qs_count} elementers fjernet-status til False"

#: adminapp/admin.py:224
msgid "Change resolved-status to True"
msgstr "Sæt løst-status til True"

#: adminapp/admin.py:228
#, python-brace-format
msgid "Changed {qs_count} elements resolved-status to True"
msgstr "Ændrede {qs_count} elementers ny-status til True"

#: adminapp/admin.py:231
msgid "Change resolved-status to False"
msgstr "Sæt fjernet-status til False"

#: adminapp/admin.py:235
#, python-brace-format
msgid "Changed {qs_count} elements resolved-status to False"
msgstr "Ændrede {qs_count} elementers ny-status til False"

#: adminapp/management/commands/start_scan.py:19
msgid "the primary key of the scanner job to start"
msgstr "primærnøglen på det scannerjob, der skal startes"

#: adminapp/management/commands/start_scan.py:23
msgid "only scan objects previously scheduled for a checkup"
msgstr "scan kun objekter, der har checkup tilknyttet"

#: adminapp/management/commands/start_scan.py:27
msgid "disable the last modification date check for everything in this scan"
msgstr "slå sidst ændret-funktion fra for alt i dette scan"

#: adminapp/management/commands/start_scan.py:35
#, python-brace-format
msgid "no scanner job exists with id {id}"
msgstr "intet scannerjob findes med id {id}"

#: adminapp/management/commands/test_checkup.py:22
msgid "the primary key of the scheduled checkup to touch"
msgstr "primærnøglen på det checkup der skal berøres"

#: adminapp/management/commands/test_checkup.py:26
msgid "print metadata of the touched checkup"
msgstr "udskriv metadata af det berørte checkup"

#: adminapp/management/commands/test_checkup.py:35
#, python-brace-format
msgid "no scheduled checkup exists with id {id}"
msgstr "intet planlagt checkup findes med id {id}"

#: adminapp/models/apikey.py:16 adminapp/models/rules.py:47
#: adminapp/models/scannerjobs/scanner.py:93 adminapp/models/usererrorlog.py:52
#: import_services/models/msgraph_import_job.py:28
#: import_services/models/os2mo_import_job.py:70
#: import_services/models/realm.py:29
msgid "organization"
msgstr "organisation"

#: adminapp/models/apikey.py:30
msgid "API key"
msgstr "API-nøgle"

#: adminapp/models/apikey.py:31
msgid "API keys"
msgstr "API-nøgler"

#: adminapp/models/authentication.py:14
msgid "Brugernavn"
msgstr "Username"

#: adminapp/models/authentication.py:18
msgid "Initialization Vector"
msgstr "Initaliserings vektor"

#: adminapp/models/authentication.py:25 adminapp/views/filescanner_views.py:180
msgid "User domain"
msgstr "Brugerdomæne"

#: adminapp/models/authentication.py:30
#: adminapp/models/authenticationmethods.py:10
msgid "Login method"
msgstr "Login metode"

#: adminapp/models/rules.py:40 adminapp/models/scannerjobs/scanner.py:86
#: core/models/client.py:75
#: organizations/templates/organizations/org_table.html:37
#: organizations/templates/organizations/orgunit_list.html:121
msgid "name"
msgstr "navn"

#: adminapp/models/rules.py:53
msgid "description"
msgstr "Beskrivelse"

#: adminapp/models/rules.py:59
msgid "sensitivity"
msgstr "Følsomhed"

#: adminapp/models/rules.py:90
#: adminapp/templates/components/rules/customrule_form.html:64
#: adminapp/templates/components/rules/regexrule_form.html:135
msgid "Rule"
msgstr "Regel"

#: adminapp/models/scannerjobs/analysisscanner.py:71
msgid "Mime type"
msgstr "Filformat"

#: adminapp/models/scannerjobs/filescanner.py:36
msgid "drive letter"
msgstr "drevbogstav"

#: adminapp/models/scannerjobs/filescanner.py:39
msgid "skip super-hidden files"
msgstr "spring over superskjulte filer"

#: adminapp/models/scannerjobs/filescanner.py:40
msgid ""
"do not scan files with the HIDDEN and SYSTEM bits set, or files with the "
"HIDDEN bit set whose name starts with a tilde"
msgstr ""
"lad være med at scanne filer med både HIDDEN- og SYSTEM-attributter sat, "
"samt filer med HIDDEN-attribut sat og et navn med tilde-tegn foran"

#: adminapp/models/scannerjobs/filescanner.py:45
msgid "UNC is home root"
msgstr "UNC er brugermappernes rod"

#: adminapp/models/scannerjobs/filescanner.py:46
msgid ""
"all folders under the given UNC are user home folders; their owners have "
"responsibility for everything they contain regardless of other filesystem "
"metadata"
msgstr ""
"alle mapper under det givne UNC er brugernes hjemmemapper: deres ejere har "
"ansvar for alt, der ligger derinde, uanset hvad filsystemet ellers må sige"

#: adminapp/models/scannerjobs/filescanner.py:88
msgid "UNC must follow the UNC format"
msgstr "UNC skal følge UNC-format"

#: adminapp/models/scannerjobs/msgraph.py:74
msgid "Scan deleted items folder"
msgstr "Scan slettet post mappe"

#: adminapp/models/scannerjobs/msgraph.py:75
msgid "Include emails in the deleted post folder"
msgstr "Inkludér emails i slettet post mappe"

#: adminapp/models/scannerjobs/msgraph.py:80
msgid "Scan syncissues folder"
msgstr "Scan synkroniseringsproblemer mappe"

#: adminapp/models/scannerjobs/msgraph.py:81
msgid "Include emails in the syncissues folder"
msgstr "Inkludér emails i synkroniseringsproblemer mappe"

#: adminapp/models/scannerjobs/msgraph.py:86
msgid "Scan attachments"
msgstr "Scan vedhæftninger"

#: adminapp/models/scannerjobs/msgraph.py:87
msgid "Scan attached files"
msgstr "Scan vedhæftede filer"

#: adminapp/models/scannerjobs/msgraph.py:189
#: adminapp/models/scannerjobs/webscanner.py:43
msgid "check dead links"
msgstr "tjek døde links"

#: adminapp/models/scannerjobs/scanner.py:102
msgid "organizational unit"
msgstr "organisatorisk enhed"

#: adminapp/models/scannerjobs/scanner.py:109
msgid "planned execution"
msgstr "planlagt afvikling"

#: adminapp/models/scannerjobs/scanner.py:114
msgid "scan images"
msgstr "scan billeder"

#: adminapp/models/scannerjobs/scanner.py:119
msgid "check date of last modification"
msgstr "tjek dato for sidste ændring"

#: adminapp/models/scannerjobs/scanner.py:124
msgid "only notify superadmin"
msgstr "underret kun superadmin"

#: adminapp/models/scannerjobs/scanner.py:129
msgid "keep false positives"
msgstr "behold falske positive"

#: adminapp/models/scannerjobs/scanner.py:130
msgid ""
"Retain false positives in the report module, regardless of the current state "
"of the matched sources."
msgstr ""
"Bevar falske positiver i rapportmodulet, uanset den nuværende tilstand af de "
"matchede kilder."

#: adminapp/models/scannerjobs/scanner.py:141
msgid "rule"
msgstr "regel"

#: adminapp/models/scannerjobs/scanner.py:149
msgid "Unverified"
msgstr "Ugyldig"

#: adminapp/models/scannerjobs/scanner.py:150
msgid "Verified"
msgstr "Gyldig"

#: adminapp/models/scannerjobs/scanner.py:156
msgid "username"
msgstr "brugernavn"

#: adminapp/models/scannerjobs/scanner.py:161
msgid "validation status"
msgstr "valideringstatus"

#: adminapp/models/scannerjobs/scanner.py:166
msgid "exclusion rule"
msgstr "udelukkelsesregel"

#: adminapp/models/scannerjobs/scanner.py:218
msgid "The scanner job could not be started because it has no assigned rules."
msgstr ""
"Scannerjobbet kunne ikke startes, da det ikke har nogle tilknyttede regler."

#: adminapp/models/scannerjobs/scanner.py:221
msgid "The scanner job could not be started because it is not validated."
msgstr "Scannerjobbet kunne ikke startes, da det ikke er valideret."

#: adminapp/models/scannerjobs/scanner.py:224
msgid "The scanner job could not be started because it is already running."
msgstr "Scannerjobbet kunne ikke startes, da det allerede er i gang."

#: adminapp/models/scannerjobs/scanner_helpers.py:35
msgid "connected scanner job"
msgstr "tilknyttet scannerjob"

#: adminapp/models/scannerjobs/scanner_helpers.py:39
msgid "path"
msgstr "sti"

#: adminapp/models/scannerjobs/scanner_helpers.py:72
msgid "total sources"
msgstr "antal kilder"

#: adminapp/models/scannerjobs/scanner_helpers.py:77
msgid "explored sources"
msgstr "udforskede kilder"

#: adminapp/models/scannerjobs/scanner_helpers.py:82
msgid "total objects"
msgstr "antal objekter"

#: adminapp/models/scannerjobs/scanner_helpers.py:87
msgid "scanned objects"
msgstr "scannede objekter"

#: adminapp/models/scannerjobs/scanner_helpers.py:92
msgid "size of scanned objects"
msgstr "størrelse af scannede objekter"

#: adminapp/models/scannerjobs/scanner_helpers.py:98
msgid "message"
msgstr "Fejlbesked"

#: adminapp/models/scannerjobs/scanner_helpers.py:106
msgid "matches found"
msgstr "resultater fundet"

#: adminapp/models/scannerjobs/scanner_helpers.py:113
msgid "files skipped by last modified check"
msgstr "uændrede filer sprunget over af 'Tjek dato for sidste ændring'"

#: adminapp/models/scannerjobs/scanner_helpers.py:191
#: import_services/models/exported_mixin.py:37
msgid "last modified"
msgstr "senest opdateret"

#: adminapp/models/scannerjobs/scanner_helpers.py:196
msgid "scan tag"
msgstr "scan tag"

#: adminapp/models/scannerjobs/scanner_helpers.py:203
msgid "associated scanner job"
msgstr "tilknyttet scannerjob"

#: adminapp/models/scannerjobs/scanner_helpers.py:208
msgid "resolved"
msgstr "løst"

#: adminapp/models/scannerjobs/scanner_helpers.py:262
msgid "Start time"
msgstr "Startet"

#: adminapp/models/scannerjobs/scanner_helpers.py:265
#: adminapp/models/usererrorlog.py:29
msgid "scan status"
msgstr "scanstatus"

#: adminapp/models/scannerjobs/scanner_helpers.py:266
msgid "scan statuses"
msgstr "scanstatusser"

#: adminapp/models/scannerjobs/scanner_helpers.py:322
msgid "timestamp"
msgstr "tidsstempel"

#: adminapp/models/scannerjobs/scanner_helpers.py:330
msgid "scan status snapshot"
msgstr "scanstatus snapshot"

#: adminapp/models/scannerjobs/scanner_helpers.py:331
msgid "scan status snapshots"
msgstr "scanstatus snapshot"

#: adminapp/models/scannerjobs/webscanner.py:59
msgid "validation method"
msgstr "valideringsmetode"

#: adminapp/models/scannerjobs/webscanner.py:65
msgid "sitemap file"
msgstr "sitemap fil"

#: adminapp/models/scannerjobs/webscanner.py:72
msgid "sitemap url"
msgstr "sitemap url"

#: adminapp/models/scannerjobs/webscanner.py:77
msgid "crawl the sitemap's content"
msgstr "crawle i sitemap-filens indhold"

#: adminapp/models/scannerjobs/webscanner.py:79
msgid ""
"instead of just treating the sitemap as a complete list of links, run the "
"crawler on those links as well"
msgstr ""
"i stedet for at betragte sitemap-filen som en liste af alle relevante links, "
"kør crawleren på selve disse links"

#: adminapp/models/scannerjobs/webscanner.py:85
msgid "download Sitemap from server"
msgstr "hent Sitemap fra serveren"

#: adminapp/models/scannerjobs/webscanner.py:90
msgid "reduce communication"
msgstr "formindsk kommunikation"

#: adminapp/models/scannerjobs/webscanner.py:92
msgid ""
"reduce the number of HTTP requests made to the server by unconditionally "
"trusting the content of the sitemap"
msgstr ""
"formindsk antallet af HTTP-anmodninger til serveren ved at stole ubetinget "
"på sitemap-filens indhold"

#: adminapp/models/scannerjobs/webscanner.py:100
msgid "comma-separated list of urls to exclude"
msgstr "Kommasepareret liste af URLs der skal eksluderes"

#: adminapp/models/scannerjobs/webscanner.py:102
msgid ""
"Be sure to include a trailing '/'to enforce path matching, i.e. https://"
"example.com/images/ instead of https://example.com/images"
msgstr ""
"Afslut URL'en med '/' for at sikre sti-matching, i.e. https://example.com/"
"images/ i stedet for https://example.com/images"

#: adminapp/models/scannerjobs/webscanner.py:108
msgid "extended hint support"
msgstr "udvidet hint-understøttelse"

#: adminapp/models/scannerjobs/webscanner.py:110
msgid ""
"present pages by their HTML titles and allow the presentation of links to be "
"overridden"
msgstr ""
"navngiv sider efter HTML-overskrift og tillad specificering af alternative "
"visningsformer for URL'er"

#: adminapp/models/sensitivity_level.py:33
msgid "Critical"
msgstr "Kritisk"

#: adminapp/models/sensitivity_level.py:34
msgid "Problem"
msgstr "Problem"

#: adminapp/models/sensitivity_level.py:35
msgid "Warning"
msgstr "Advarsel"

#: adminapp/models/sensitivity_level.py:36
msgid "Notification"
msgstr "Notifikation"

#: adminapp/models/usererrorlog.py:10
msgid ""
"Folder at the path is using outdated encoding. Please rename the folder."
msgstr "Mappe på stien indeholder forældet indkodning. Omdøb venligst mappen."

#: adminapp/models/usererrorlog.py:13
msgid ""
"An object was skipped either because it could not be opened or it was taking "
"too long to scan."
msgstr ""
"Et objekt blev sprunget over enten fordi det ikke kunne åbnes eller at det "
"tog for lang tid at skanne."

#: adminapp/models/usererrorlog.py:23 adminapp/templates/error_log.html:243
msgid "error log"
msgstr "fejlbesked"

#: adminapp/models/usererrorlog.py:24
msgid "error logs"
msgstr "fejlbeskeder"

#: adminapp/models/usererrorlog.py:33 adminapp/templates/error_log.html:173
#: adminapp/views/scanner_views.py:366
msgid "Path"
msgstr "Sti"

#: adminapp/models/usererrorlog.py:38 adminapp/views/scanner_views.py:368
msgid "Error message"
msgstr "Fejlbesked"

#: adminapp/models/usererrorlog.py:57
msgid "Is new"
msgstr "Er ny"

#: adminapp/models/usererrorlog.py:61
msgid "Is removed"
msgstr "Er fjernet"

#: adminapp/models/usererrorlog.py:71
#, python-brace-format
msgid "Could not open a connection to {0}"
msgstr "Kunne ikke åbne en forbindelse til {0}"

#: adminapp/models/usererrorlog.py:77
msgid "User friendly error message"
msgstr "Brugervenlig fejlbesked"

#: adminapp/templates/components/admin_widgets/rule_builder.html:26
msgid "all of"
msgstr "alle fra"

#: adminapp/templates/components/admin_widgets/rule_builder.html:27
msgid "one of"
msgstr "én fra"

#: adminapp/templates/components/admin_widgets/rule_builder.html:28
msgid "not"
msgstr "ikke"

#: adminapp/templates/components/admin_widgets/rule_builder.html:29
msgid "CPR-nr."
msgstr "CPR-nr."

#: adminapp/templates/components/admin_widgets/rule_builder.html:30
msgid "regular expression"
msgstr "regulært udtryk"

#: adminapp/templates/components/admin_widgets/rule_builder.html:31
msgid "health information"
msgstr "helbredsinformation"

#: adminapp/templates/components/admin_widgets/rule_builder.html:32
msgid "names"
msgstr "personnavne"

#: adminapp/templates/components/admin_widgets/rule_builder.html:33
msgid "address"
msgstr "adresse"

#: adminapp/templates/components/admin_widgets/rule_builder.html:34
msgid "e-mail header"
msgstr "e-mail header"

#: adminapp/templates/components/admin_widgets/rule_builder.html:35
msgid "Experimental"
msgstr "Eksperimentel"

#: adminapp/templates/components/admin_widgets/rule_builder.html:36
msgid "CPR-nr. (Turbo)"
msgstr "CPR-nr. (Turbo)"

#: adminapp/templates/components/admin_widgets/rule_builder.html:37
msgid "health information (Turbo)"
msgstr "helbredsinformation (Turbo)"

#: adminapp/templates/components/admin_widgets/rule_builder.html:38
msgid "passport"
msgstr "pas"

#: adminapp/templates/components/admin_widgets/rule_builder.html:45
#: adminapp/templates/components/admin_widgets/rule_builder.html:86
#: adminapp/templates/components/admin_widgets/rule_builder.html:124
#: adminapp/templatetags/utility_tags.py:62
msgid "and"
msgstr "og"

#: adminapp/templates/components/admin_widgets/rule_builder.html:60
msgid "or"
msgstr "eller"

#: adminapp/templates/components/admin_widgets/rule_builder.html:77
#: adminapp/templates/components/admin_widgets/rule_builder.html:102
#: adminapp/templates/components/admin_widgets/rule_builder.html:119
msgid "with"
msgstr "med"

#: adminapp/templates/components/admin_widgets/rule_builder.html:80
#: adminapp/templates/components/admin_widgets/rule_builder.html:122
msgid "modulus 11-,"
msgstr "modulus 11-,"

#: adminapp/templates/components/admin_widgets/rule_builder.html:84
msgid "probability,-"
msgstr "sandsynligheds-,"

#: adminapp/templates/components/admin_widgets/rule_builder.html:89
msgid "context check."
msgstr "konteksttjek."

#: adminapp/templates/components/admin_widgets/rule_builder.html:92
msgid "Exceptions:"
msgstr "Undtagelser:"

#: adminapp/templates/components/admin_widgets/rule_builder.html:98
msgid "Regular expression"
msgstr "Regulært udtryk"

#: adminapp/templates/components/admin_widgets/rule_builder.html:105
msgid "expanded matching"
msgstr "udvidet søgning"

#: adminapp/templates/components/admin_widgets/rule_builder.html:111
msgid "field name"
msgstr "navn på felt"

#: adminapp/templates/components/admin_widgets/rule_builder.html:113
msgctxt "verb"
msgid "matches"
msgstr "resultater fundet"

#: adminapp/templates/components/admin_widgets/rule_builder.html:127
msgid "context check"
msgstr "konteksttjek"

#: adminapp/templates/components/analysis/analysis_template.html:8
#: adminapp/templates/components/navigation/navigation.html:34
msgid "Analysis"
msgstr "Analyse"

#: adminapp/templates/components/analysis/analysis_template.html:22
#: organizations/templates/organizations/account_detail.html:186
msgid "Choose scannerjob"
msgstr "Vælg scannerjob"

#: adminapp/templates/components/analysis/analysis_template.html:43
#: adminapp/templates/components/analysis/analysis_template.html:44
#: adminapp/templates/components/analysis/analysis_template.html:46
msgid "Run analysis scan"
msgstr "Kør analyse-scan"

#: adminapp/templates/components/analysis/analysis_template.html:51
msgid "This scannertype is not supported by analysis scans! ... Yet!"
msgstr "Denne scannertype er ikke understøttet af analysescan! ... Endnu!"

#: adminapp/templates/components/analysis/analysis_template.html:57
msgid "Number of files"
msgstr "Antal filer"

#: adminapp/templates/components/analysis/analysis_template.html:58
msgid "Overview of the number of each identified file type"
msgstr "Overblik over antallet af hver enkelt identificeret filtype"

#: adminapp/templates/components/analysis/analysis_template.html:73
msgid "Storage"
msgstr "Opbevaringsplads"

#: adminapp/templates/components/analysis/analysis_template.html:74
msgid "Overview of storage for different filetypes"
msgstr "Overblik over opbevaringsplads for de forskellige filtyper"

#: adminapp/templates/components/analysis/analysis_template.html:89
msgid "File size distribution"
msgstr "Distribution af filstørrelser"

#: adminapp/templates/components/analysis/analysis_template.html:90
msgid "Overview of number of files "
msgstr "Overblik over antallet af filer"

#: adminapp/templates/components/analysis/analysis_template.html:108
msgid "Choose a scannerjob to start a new scan or view analysis"
msgstr "Vælg et scannerjob for at starte et analyse-scan eller se analyse"

#: adminapp/templates/components/common/breadcrumb.html:5
#: adminapp/templates/components/navigation/navigation.html:17
#: adminapp/templates/components/scanner/scan_completed.html:82
#: adminapp/templates/components/scanstatus/scan_status_table.html:40
#: adminapp/templates/scanners.html:25
msgid "Scannerjob"
msgstr "Scannerjob"

#: adminapp/templates/components/common/breadcrumb.html:10
#: adminapp/templates/components/navigation/scanner_tabs.html:7
msgid "Webscanner"
msgstr "Webscanner"

#: adminapp/templates/components/common/breadcrumb.html:14
#: adminapp/templates/components/navigation/scanner_tabs.html:10
msgid "Filescanner"
msgstr "Filscanner"

#: adminapp/templates/components/common/breadcrumb.html:18
#: adminapp/templates/components/navigation/scanner_tabs.html:13
msgid "Exchangescanner"
msgstr "Exchangescanner"

#: adminapp/templates/components/common/breadcrumb.html:22
#: adminapp/templates/components/navigation/scanner_tabs.html:19
msgid "Office 365 mailscanner"
msgstr "Office 365 mailscanner"

#: adminapp/templates/components/common/breadcrumb.html:26
#: adminapp/templates/components/navigation/scanner_tabs.html:23
msgid "Office 365 OneDrive filescanner"
msgstr "Office 365 OneDrive filscanner"

#: adminapp/templates/components/common/breadcrumb.html:30
msgid "Office 365 calendarscanner"
msgstr "Office 365 kalenderscanner"

#: adminapp/templates/components/common/breadcrumb.html:34
#: adminapp/templates/components/navigation/scanner_tabs.html:37
msgid "Google Drive scanner"
msgstr "Google Drive scanner"

#: adminapp/templates/components/common/breadcrumb.html:38
#: adminapp/templates/components/navigation/scanner_tabs.html:40
msgid "Gmailscanner"
msgstr "Gmailscanner"

#: adminapp/templates/components/common/breadcrumb.html:42
#: adminapp/templates/components/navigation/scanner_tabs.html:43
msgid "Sbsysscanner"
msgstr "Sbsysscanner"

#: adminapp/templates/components/common/breadcrumb.html:48
#: adminapp/templates/components/scanner/scanner_form.html:110
msgid "Edit scannerjob"
msgstr "Rediger scannerjob"

#: adminapp/templates/components/common/breadcrumb.html:50
#: adminapp/templates/components/scanner/scanner_form.html:112
#: adminapp/templates/components/scanner/scanner_no_client_credentials.html:14
msgid "Create new scannerjob"
msgstr "Opret nyt scannerjob"

#: adminapp/templates/components/common/breadcrumb.html:55
#: adminapp/templates/components/navigation/navigation.html:41
#: adminapp/templates/rules.html:19 adminapp/templates/rules.html:39
msgid "Rules"
msgstr "Regler"

#: adminapp/templates/components/common/breadcrumb.html:60
#: adminapp/templates/components/rules/customrule_form.html:19
#: adminapp/templates/components/rules/regexrule_form.html:90
msgid "Edit rule"
msgstr "Redigér regel"

#: adminapp/templates/components/common/breadcrumb.html:64
#: adminapp/templates/components/rules/customrule_form.html:23
#: adminapp/templates/components/rules/regexrule_form.html:94
msgid "Create new rule"
msgstr "Opret ny regel"

#: adminapp/templates/components/common/breadcrumb.html:69
#: adminapp/templates/components/common/breadcrumb.html:77
#: adminapp/templates/components/common/breadcrumb.html:85
#: adminapp/templates/components/common/breadcrumb.html:93
#: adminapp/templates/components/common/breadcrumb.html:101
#: adminapp/templates/components/common/breadcrumb.html:114
#: adminapp/templates/components/common/breadcrumb.html:126
#: adminapp/templates/components/common/breadcrumb.html:138
#: adminapp/templates/components/navigation/navigation.html:48
#: organizations/apps.py:8
#: organizations/templates/organizations/org_list.html:7
msgid "organizations"
msgstr "organisationer"

#: adminapp/templates/components/common/breadcrumb.html:73
#: organizations/templates/organizations/org_add.html:5
#: organizations/templates/organizations/org_add.html:13
msgid "add organization"
msgstr "tilføj organisation"

#: adminapp/templates/components/common/breadcrumb.html:81
#: organizations/templates/organizations/org_update.html:6
#: organizations/templates/organizations/org_update.html:166
#: organizations/templates/organizations/org_update.html:167
#: organizations/templates/organizations/org_update.html:168
msgid "update organization"
msgstr "opdatér organisation"

#: adminapp/templates/components/common/breadcrumb.html:89
#: organizations/templates/organizations/orgunit_list.html:6
msgid "organizational hierarchy"
msgstr "organisatorisk struktur"

#: adminapp/templates/components/common/breadcrumb.html:97
#: adminapp/templates/components/common/breadcrumb.html:106
#: organizations/templates/organizations/account_list.html:5
#: organizations/templates/organizations/orgunit_list.html:122
msgid "accounts"
msgstr "konti"

#: adminapp/templates/components/common/breadcrumb.html:119
msgid "add LDAP configuration"
msgstr "tilføj LDAP-konfiguration"

#: adminapp/templates/components/common/breadcrumb.html:121
msgid "update LDAP configuration"
msgstr "opdatér LDAP-konfiguration"

#: adminapp/templates/components/common/breadcrumb.html:131
msgid "add MS Graph configuration"
msgstr "Tilføj Microsoft Graph konfiguration"

#: adminapp/templates/components/common/breadcrumb.html:133
msgid "update MS Graph configuration"
msgstr "opdatér Microsoft Graph konfiguration"

#: adminapp/templates/components/common/breadcrumb.html:143
msgid "add OS2mo configuration"
msgstr "tilføj OS2mo-konfiguration"

#: adminapp/templates/components/common/breadcrumb.html:145
msgid "update OS2mo configuration"
msgstr "opdatér OS2mo-konfiguration"

#: adminapp/templates/components/common/main.html:11
#: organizations/templates/organizations/base.html:45
msgid "OSdatascanner version"
msgstr "OSdatascanner version"

#: adminapp/templates/components/miniscanner/miniscan_results.html:4
msgid "No file or text uploaded."
msgstr "Ingen fil eller tekst uploadet"

#: adminapp/templates/components/miniscanner/miniscan_results.html:8
msgid "File too big"
msgstr "Valgte fil er for stor"

#: adminapp/templates/components/miniscanner/miniscan_results.html:12
msgid "No rule specified."
msgstr "Ingen regel var givet"

#: adminapp/templates/components/miniscanner/miniscan_results.html:17
msgid "Location"
msgstr "Lokation"

#: adminapp/templates/components/miniscanner/miniscan_results.html:18
msgid "Match"
msgstr "Match"

#: adminapp/templates/components/miniscanner/miniscan_results.html:19
msgid "Match context"
msgstr "Kontekst for match"

#: adminapp/templates/components/miniscanner/miniscan_results.html:38
msgid "No matches found"
msgstr "Ingen resultater fundet"

#: adminapp/templates/components/miniscanner/miniscan_results.html:47
msgid "Classification id"
msgstr "Klassifikations id"

#: adminapp/templates/components/miniscanner/miniscan_results.html:48
msgid "Theme"
msgstr "Tema"

#: adminapp/templates/components/miniscanner/miniscan_results.html:49
msgid "Weight"
msgstr "Vægt"

#: adminapp/templates/components/navigation/navigation.html:11
msgid "Scanner status"
msgstr "Scannerstatus"

#: adminapp/templates/components/navigation/navigation.html:25
msgid "Mini-scanner"
msgstr "Miniscanner"

#: adminapp/templates/components/navigation/navigation.html:54
msgid "Report module"
msgstr "Rapportmodul"

#: adminapp/templates/components/navigation/navigation.html:61
msgid "Administration"
msgstr "Administration"

#: adminapp/templates/components/navigation/navigation.html:69
msgid "Guide"
msgstr "Håndbog"

#: adminapp/templates/components/navigation/navigation.html:79
#: adminapp/templates/components/user/logout.html:7
#: adminapp/templates/components/user/user.html:29
msgid "Logout"
msgstr "Log ud"

#: adminapp/templates/components/navigation/scanner_tabs.html:16
msgid "Dropboxscanner"
msgstr "Dropboxscanner"

#: adminapp/templates/components/navigation/scanner_tabs.html:29
msgid "Office 365 Teams filescanner"
msgstr "Office 365 Teams filscanner"

#: adminapp/templates/components/navigation/scanner_tabs.html:34
msgid "Office 365 kalenderscanner"
msgstr "Office 365 kalenderscanner"

#: adminapp/templates/components/navigation/scanner_tabs.html:59
#: adminapp/templates/components/scanstatus/scan_status_table.html:30
#: adminapp/templates/scan_status.html:21
msgid "Scans in progress"
msgstr "Igangværende scanninger"

#: adminapp/templates/components/navigation/scanner_tabs.html:60
#: adminapp/templates/components/scanner/scan_completed.html:30
#: adminapp/templates/components/scanner/scan_completed.html:37
#: adminapp/templates/components/scanner/scan_completed.html:58
#: adminapp/templates/components/scanner/scan_completed.html:59
msgid "Completed scans"
msgstr "Udførte scanninger"

#: adminapp/templates/components/navigation/scanner_tabs.html:62
#: adminapp/templates/error_log.html:25 adminapp/templates/error_log.html:64
#: adminapp/templates/error_log.html:98 adminapp/templates/error_log.html:99
msgid "Error Log"
msgstr "Fejlbeskeder"

#: adminapp/templates/components/pagination/load_results.html:26
msgid "per page"
msgstr "pr. side"

#: adminapp/templates/components/pagination/pagination.html:10
#: adminapp/templates/components/scanstatus/remove_error.html:22
#: adminapp/templates/components/scanstatus/resolve_status.html:22
msgid "of"
msgstr "af"

#: adminapp/templates/components/pagination/pagination.html:26
#: adminapp/templates/components/pagination/pagination.html:31
msgid "Previous"
msgstr "Forrige"

#: adminapp/templates/components/pagination/pagination.html:95
#: adminapp/templates/components/pagination/pagination.html:100
msgid "Next"
msgstr "Næste"

#: adminapp/templates/components/password/password_change.html:6
#: adminapp/templates/components/password/password_change.html:15
#: adminapp/templates/components/password/password_change.html:54
#: adminapp/templates/components/password/password_reset_confirm.html:42
#: adminapp/templates/components/user/user.html:28
msgid "Change password"
msgstr "Skift password"

#: adminapp/templates/components/password/password_change_done.html:6
#: adminapp/templates/components/password/password_change_done.html:12
msgid "Password change successful"
msgstr "Adgangskode ændring"

#: adminapp/templates/components/password/password_change_done.html:17
msgid "Your password was changed."
msgstr "Din adgangskode blev ændret."

#: adminapp/templates/components/password/password_change_done.html:20
#: adminapp/templates/components/password/password_reset_complete.html:16
#: adminapp/templates/components/user/logout.html:15
msgid "Log in"
msgstr "Log ind"

#: adminapp/templates/components/password/password_reset_complete.html:13
msgid "Your password has been set. You may go ahead and log in now."
msgstr "Din adgangskode er ændret. Du kan nu gå videre og logge ind."

#: adminapp/templates/components/password/password_reset_confirm.html:13
msgid ""
"Please enter your new password twice so we can verify you typed it in "
"correctly."
msgstr ""
"Indtast din nye adgangskode to gange, så vi kan bekræfte, at du har skrevet "
"den korrekt."

#: adminapp/templates/components/password/password_reset_confirm.html:49
msgid ""
"The password reset link was invalid, possibly because it has already been "
"used. Please request a new password reset."
msgstr ""
"Linket til nulstilling af adgangskode er ugyldigt, muligvis fordi det "
"allerede har været brugt. Bed om en ny nulstilling af adgangskoden."

#: adminapp/templates/components/password/password_reset_done.html:13
msgid ""
"We've emailed you instructions for setting your password, if an account "
"exists with the email you entered. You should receive them shortly."
msgstr ""
"Vi har sendt dig instruktioner til hvordan du nulstiller din adgangskode, "
"hvis en konto eksisterer tilknyttet den indtastede e-mail. Du bør modtage "
"instruktionerne snarest."

#: adminapp/templates/components/password/password_reset_done.html:17
msgid ""
"If you don't receive an email, please make sure you've entered the address "
"you registered with, and check your spam folder."
msgstr ""
"Hvis du ikke modtager en e-mail, skal du sørge for, at e-mailadressen du har "
"indtastet er den rigtige, og tjekke din spam mappe."

#: adminapp/templates/components/password/password_reset_form.html:15
msgid ""
"Forgotten your password? Enter your email address below, and we'll email "
"instructions for setting a new one."
msgstr ""
"Har du glemt din adgangskode? Skriv din e-mail-adresse herunder, så sender "
"vi dig instruktioner i at vælge en ny adgangskode."

#: adminapp/templates/components/password/password_reset_form.html:33
msgid "Reset my password"
msgstr "Nulstil min adgangskode"

#: adminapp/templates/components/rules/cprrule_confirm_delete.html:7
msgid "Delete rule?"
msgstr "Slet regel?"

#: adminapp/templates/components/rules/cprrule_confirm_delete.html:12
msgid "Are you sure you want to delete?"
msgstr "Ønsker du virkelig at slette?"

#: adminapp/templates/components/rules/cprrule_confirm_delete.html:17
#: adminapp/templates/components/rules/regexrule_confirm_delete.html:21
#: adminapp/templates/rules.html:203
msgid "No"
msgstr "Nej"

#: adminapp/templates/components/rules/customrule_form.html:40
#: adminapp/templates/components/rules/regexrule_form.html:111
#: adminapp/templates/components/scanner/scanner_form.html:136
#: import_services/templates/import_services/ldap_edit.html:107
msgid "General"
msgstr "Generelt"

#: adminapp/templates/components/rules/customrule_form.html:41
#: adminapp/templates/components/rules/regexrule_form.html:112
msgid "Name the rule and choose which organization the rule should belong to"
msgstr "Navngiv reglen og vælg hvilken organisation reglen skal tilhøre"

#: adminapp/templates/components/rules/customrule_form.html:50
#: adminapp/templates/components/rules/regexrule_form.html:121
msgid "Name of rule"
msgstr "Navn på regel"

#: adminapp/templates/components/rules/customrule_form.html:66
#: adminapp/templates/components/rules/regexrule_form.html:137
msgid ""
"A rule consists one or more regular expressions and defines which text "
"strings are searched in a scannerjob"
msgstr ""
"En regel består af et eller flere regulære udtryk og definerer hvilke "
"tekststrenge der søges efter i et scannerjob"

#: adminapp/templates/components/rules/customrule_form.html:83
#: adminapp/templates/components/rules/regexrule_form.html:191
msgid "Assess the sensitivity of the rule"
msgstr "Vurder reglens følsomhed"

#: adminapp/templates/components/rules/customrule_form.html:133
#: adminapp/templates/components/rules/regexrule_form.html:241
msgid "Description of rule"
msgstr "Beskrivelse af regel"

#: adminapp/templates/components/rules/customrule_form.html:149
#: adminapp/templates/components/rules/customrule_form.html:150
#: adminapp/templates/components/rules/customrule_form.html:152
#: adminapp/templates/components/rules/regexrule_form.html:257
#: adminapp/templates/components/rules/regexrule_form.html:258
#: adminapp/templates/components/rules/regexrule_form.html:260
#: adminapp/templates/components/scanner/scanner_form.html:792
#: adminapp/templates/components/scanner/scanner_form.html:793
#: adminapp/templates/components/scanner/scanner_form.html:795
msgid "Save changes"
msgstr "Gem ændringer"

#: adminapp/templates/components/rules/regexrule_confirm_delete.html:6
#: adminapp/templates/components/scanner/scan_completed.html:155
#: adminapp/templates/components/scanner/scan_completed.html:156
#: adminapp/templates/components/scanstatus/scan_status_table.html:106
#: adminapp/templates/components/scanstatus/scan_status_table.html:107
#: adminapp/templates/error_log.html:243 adminapp/templates/rules.html:84
#: adminapp/templates/rules.html:85
#: organizations/templates/organizations/org_table.html:216
#: organizations/templates/organizations/org_table.html:217
#: organizations/templates/organizations/org_table.html:228
#: organizations/templates/organizations/org_table.html:229
msgid "Delete"
msgstr "Slet"

#: adminapp/templates/components/rules/regexrule_confirm_delete.html:11
msgid ""
"This action cannot be undone. Are you sure you want to delete this rule?"
msgstr ""
"Ønsker du virkelig at slette denne regel? Handlingen kan ikke fortrydes."

#: adminapp/templates/components/rules/regexrule_confirm_delete.html:13
#: adminapp/templates/rules.html:193
msgid "Please note that this rule is currently included in"
msgstr "Bemærk venligst at denne regel i øjeblikket indgår i"

#: adminapp/templates/components/rules/regexrule_confirm_delete.html:14
#: adminapp/templates/rules.html:195
msgid "scannerjob and"
msgstr "scannerjob og"

#: adminapp/templates/components/rules/regexrule_confirm_delete.html:15
#: adminapp/templates/rules.html:196
msgid "reports."
msgstr "rapporter."

#: adminapp/templates/components/rules/regexrule_form.html:145
msgid "Regular Expression"
msgstr "Regulært Udtryk"

#: adminapp/templates/components/rules/regexrule_form.html:151
msgid "e.g. organization"
msgstr "f.eks. organisation"

#: adminapp/templates/components/rules/regexrule_form.html:157
msgid "Remove expression"
msgstr "Fjern udtryk"

#: adminapp/templates/components/rules/regexrule_form.html:176
#: adminapp/templates/components/rules/regexrule_form.html:179
msgid "Add another regular expression"
msgstr "Tilføj endnu et regulært udtryk"

#: adminapp/templates/components/rules/rule_selector.html:42
msgid ""
"Note, that rule changes will not affect previously scanned objects unless a "
"full scan is run."
msgstr ""
"Bemærk, at regelændringer ikke vil påvirke tidligere scannede objekter "
"medmindre der køres et fuldt scan."

#: adminapp/templates/components/scanner/scan_completed.html:58
#: adminapp/templates/components/scanner/scan_completed.html:59
#: adminapp/templates/components/scanner/scan_completed.html:67
msgid "Delete all"
msgstr "Slet alle"

#: adminapp/templates/components/scanner/scan_completed.html:65
msgid "You are about to delete"
msgstr "Du er ved at slette"

#: adminapp/templates/components/scanner/scan_completed.html:65
msgid " scan status data. This action cannot be reverted. Are you sure?"
msgstr " datascanninger. Denne handling kan ikke fortrydes. Er du sikker?"

#: adminapp/templates/components/scanner/scan_completed.html:78
#: adminapp/templates/components/scanner/scan_completed.html:79
#: adminapp/templates/error_log.html:124 adminapp/templates/error_log.html:125
msgid "Select all results"
msgstr "Vælg alle resultater"

#: adminapp/templates/components/scanner/scan_completed.html:83
#: adminapp/templates/error_log.html:152
msgid "Started"
msgstr "Startet"

#: adminapp/templates/components/scanner/scan_completed.html:84
msgid "Objects"
msgstr "Objekter"

#: adminapp/templates/components/scanner/scan_completed.html:85
msgid "Results"
msgstr "Resultater"

#: adminapp/templates/components/scanner/scan_completed.html:87
#: adminapp/templates/components/scanstatus/scan_status_table.html:42
msgid "Status"
msgstr "Status"

#: adminapp/templates/components/scanner/scan_completed.html:89
msgid ""
"Status for given job as well as an indication of its running time. Be aware "
"that runtimes may not be fully accurate, they do not necessarily include any "
"time spent in the exploration phase. Runtimes are shown idle time excluded. "
msgstr ""
"Status for givent job og en indikation på dets køretid. Vær opmærksom på at "
"køretider ikke nødvendigvis er fuldstændigt akkurate. Der inkluderes ikke "
"nødvendigvis tid brugt i udforskningsfasen. Køretider vises uden spildtid."

#: adminapp/templates/components/scanner/scan_completed.html:94
#: adminapp/templates/components/scanstatus/scan_status_table.html:43
#: adminapp/templates/error_log.html:196
#: organizations/templates/organizations/org_table.html:47
msgid "Actions"
msgstr "Handlinger"

#: adminapp/templates/components/scanner/scan_completed.html:112
#: adminapp/templates/components/scanner/scan_completed.html:113
msgid "Select result"
msgstr "Vælg resultater"

#: adminapp/templates/components/scanner/scan_completed.html:122
msgid "objects explored"
msgstr "objekter udforsket"

#: adminapp/templates/components/scanner/scan_completed.html:125
msgid "Not available"
msgstr "Ikke tilgængelig"

#: adminapp/templates/components/scanner/scan_completed.html:129
msgid "result"
msgstr "resultat"

#: adminapp/templates/components/scanner/scan_completed.html:131
msgid "results"
msgstr "resultater"

#: adminapp/templates/components/scanner/scan_completed.html:141
msgid "Finished in"
msgstr "Afsluttet på"

#: adminapp/templates/components/scanner/scan_completed.html:143
msgid "Finished"
msgstr "Afsluttet"

#: adminapp/templates/components/scanner/scan_completed.html:155
#: adminapp/templates/components/scanner/scan_completed.html:156
msgid "scannerjob"
msgstr "scannerjob"

#: adminapp/templates/components/scanner/scan_completed.html:167
#: adminapp/templates/components/scanner/scan_completed.html:168
msgid "Show/hide timeline"
msgstr "Vis/skjul tidslinje"

#: adminapp/templates/components/scanner/scan_completed.html:201
msgid "no scans done"
msgstr "der er ingen udførte scanninger"

#: adminapp/templates/components/scanner/scanner_ask_run.html:22
#: adminapp/templates/components/scanner/scanner_ask_run.html:52
msgid "Run scanner"
msgstr "Kør scanner"

#: adminapp/templates/components/scanner/scanner_ask_run.html:24
msgid "Are you sure you want to start the scanner?"
msgstr "Er du sikker på, at du vil starte scanneren?"

#: adminapp/templates/components/scanner/scanner_ask_run.html:30
msgid ""
"Perform a standard scan, only scanning the changes since the previous scan."
msgstr ""
"Foretag et standard scan, hvor alt, som ikke har ændret sig siden sidste "
"scanning, ignoreres."

#: adminapp/templates/components/scanner/scanner_ask_run.html:30
msgid "Standard scan"
msgstr "Standard scan"

#: adminapp/templates/components/scanner/scanner_ask_run.html:33
msgid ""
"Perform a thorough scan, scanning everything within the sources even if they "
"were scanned previously."
msgstr ""
"Foretag en udførlig scanning, hvor alt indhold i kilderne scannes, uanset om "
"det er blevet scannet tidligere."

#: adminapp/templates/components/scanner/scanner_ask_run.html:33
msgid "Thorough scan"
msgstr "Udførligt scan"

#: adminapp/templates/components/scanner/scanner_ask_run.html:36
msgid "Let's go!"
msgstr "Ja, kør"

#: adminapp/templates/components/scanner/scanner_ask_run.html:43
msgid "Waiting..."
msgstr "Afventer..."

#: adminapp/templates/components/scanner/scanner_cleanup_response.html:19
msgid "Scannerjob is running!"
msgstr "Scannerjobbet er i gang!"

#: adminapp/templates/components/scanner/scanner_cleanup_response.html:22
msgid ""
"OSdatascanner was not able to delete the results from the stale accounts, "
"since the scannerjob is currently running. Try again later."
msgstr ""
"OSdatascanner kunne ikke slette resultaterne tilhørende de frakoblede konti, "
"da scannerjobbet i øjeblikket er i gang. Prøv igen senere."

#: adminapp/templates/components/scanner/scanner_cleanup_response.html:24
msgid "Stale accounts cleaned!"
msgstr "Frakoblede konti ryddet op!"

#: adminapp/templates/components/scanner/scanner_cleanup_response.html:27
msgid ""
"Success! All results belonging to the stale accounts from this scannerjobs "
"have been deleted!"
msgstr ""
"Succes! Alle resultater tilhørende de frakoblede konti fra dette scannerjob "
"er blevet slettet!"

#: adminapp/templates/components/scanner/scanner_cleanup_stale_accounts.html:28
msgid "Clean up stale accounts"
msgstr "Ryd op i frakoblede konti"

#: adminapp/templates/components/scanner/scanner_cleanup_stale_accounts.html:30
msgid ""
"OSdatascanner has registered, that some users, which were previously scanned "
"with this scanner job, are no longer covered. These accounts will no longer "
"be scanned by the scanner job."
msgstr ""
"OSdatascanner har registreret, at nogle brugere, som tidligere er blevet "
"scannet af dette scannerjob, ikke længere er tilknyttet scannerjobbet. Disse "
"konti vil ikke længere blive scannet af dette scannerjob."

#: adminapp/templates/components/scanner/scanner_cleanup_stale_accounts.html:32
msgid "Delete the report results for the following users:"
msgstr "Slet resultaterne for følgende brugere:"

#: adminapp/templates/components/scanner/scanner_cleanup_stale_accounts.html:49
#: adminapp/templates/components/scanner/scanner_cleanup_stale_accounts.html:50
#: adminapp/templates/components/scanner/scanner_cleanup_stale_accounts.html:57
msgid "Clean"
msgstr "Ryd op"

#: adminapp/templates/components/scanner/scanner_form.html:117
msgid ""
"This scanner can take advantage of the built-in SmartDelta function for "
"ultra-fast scans."
msgstr ""
"Dette scannerjob kan benytte den indbyggede SmartDelta-funktion for "
"lynhurtige scans."

#: adminapp/templates/components/scanner/scanner_form.html:175
#: adminapp/templates/components/scanner/scanner_form.html:400
msgid "Sitemap"
msgstr "Sitemap"

#: adminapp/templates/components/scanner/scanner_form.html:179
#: adminapp/templates/components/scanner/scanner_form.html:183
#: adminapp/templates/components/scanner/scanner_form.html:187
#: adminapp/templates/components/scanner/scanner_form.html:191
msgid "User information"
msgstr "Brugeroplysninger"

#: adminapp/templates/components/scanner/scanner_form.html:204
msgid "use grant for access authentication"
msgstr "brug bevilling til autentificering"

#: adminapp/templates/components/scanner/scanner_form.html:220
msgid "use service account for access authentication"
msgstr "brug servicekonto til autentificering"

#: adminapp/templates/components/scanner/scanner_form.html:313
#: adminapp/templates/components/scanner/scanner_form.html:438
msgid "Upload service account"
msgstr "Upload servicekonto"

#: adminapp/templates/components/scanner/scanner_form.html:316
#: adminapp/templates/components/scanner/scanner_form.html:350
#: adminapp/templates/components/scanner/scanner_form.html:415
#: adminapp/templates/components/scanner/scanner_form.html:441
#: adminapp/templates/components/scanner/scanner_form.html:475
#: adminapp/templates/components/scanner/scanner_form.html:536
msgid "Select a file"
msgstr "Vælg en fil"

#: adminapp/templates/components/scanner/scanner_form.html:320
#: adminapp/templates/components/scanner/scanner_form.html:354
#: adminapp/templates/components/scanner/scanner_form.html:419
#: adminapp/templates/components/scanner/scanner_form.html:445
#: adminapp/templates/components/scanner/scanner_form.html:479
#: adminapp/templates/components/scanner/scanner_form.html:540
msgid "Upload"
msgstr "Upload"

#: adminapp/templates/components/scanner/scanner_form.html:326
#: adminapp/templates/components/scanner/scanner_form.html:327
#: adminapp/templates/components/scanner/scanner_form.html:451
#: adminapp/templates/components/scanner/scanner_form.html:452
msgid "Click here to upload service account credentials (JSON FORMAT)"
msgstr ""
"Klik her for at uploade servicekonto legitimationsoplysninger (JSON FORMAT)"

#: adminapp/templates/components/scanner/scanner_form.html:341
#: adminapp/templates/components/scanner/scanner_form.html:466
msgid "Service account"
msgstr "Servicekonto"

#: adminapp/templates/components/scanner/scanner_form.html:342
#: adminapp/templates/components/scanner/scanner_form.html:376
#: adminapp/templates/components/scanner/scanner_form.html:467
#: adminapp/templates/components/scanner/scanner_form.html:499
msgid "Current file:"
msgstr "Nuværende fil:"

#: adminapp/templates/components/scanner/scanner_form.html:348
#: adminapp/templates/components/scanner/scanner_form.html:473
msgid "Upload list of accounts"
msgstr "Upload liste af konti"

#: adminapp/templates/components/scanner/scanner_form.html:360
#: adminapp/templates/components/scanner/scanner_form.html:361
#: adminapp/templates/components/scanner/scanner_form.html:485
#: adminapp/templates/components/scanner/scanner_form.html:486
msgid "Click here to upload list of accounts (CSV FORMAT)"
msgstr "Klik her for at uploade liste af konti (CSV FORMAT)"

#: adminapp/templates/components/scanner/scanner_form.html:375
#: adminapp/templates/components/scanner/scanner_form.html:498
msgid "List of accounts"
msgstr "Liste af konti"

#: adminapp/templates/components/scanner/scanner_form.html:388
msgid "e.g. /sitemap.xml"
msgstr "f.eks. /sitemap.xml"

#: adminapp/templates/components/scanner/scanner_form.html:401
msgid "Current:"
msgstr "Aktuelt:"

#: adminapp/templates/components/scanner/scanner_form.html:406
msgid "Remove"
msgstr "Fjern"

#: adminapp/templates/components/scanner/scanner_form.html:413
msgid "Upload sitemap"
msgstr "Upload sitemap"

#: adminapp/templates/components/scanner/scanner_form.html:425
#: adminapp/templates/components/scanner/scanner_form.html:426
msgid "Click here to upload sitemap.xml"
msgstr "Klik her for at uploade sitemap.xml"

#: adminapp/templates/components/scanner/scanner_form.html:509
#: adminapp/templates/components/scanner/scanner_form.html:593
msgid "add users"
msgstr "tilføj brugere"

#: adminapp/templates/components/scanner/scanner_form.html:510
#: adminapp/templates/components/scanner/scanner_form.html:612
msgid "select users from"
msgstr "vælg brugere fra"

#: adminapp/templates/components/scanner/scanner_form.html:513
#: adminapp/templates/components/scanner/scanner_form.html:616
#: import_services/models/ldap_configuration.py:126
#: organizations/templates/organizations/orgunit_list.html:108
msgid "organizational units"
msgstr "organisatoriske enheder"

#: adminapp/templates/components/scanner/scanner_form.html:523
msgid "or upload"
msgstr "eller upload"

#: adminapp/templates/components/scanner/scanner_form.html:529
msgid "List of mail users"
msgstr "Liste af mail brugere"

#: adminapp/templates/components/scanner/scanner_form.html:531
msgid ""
"The uploaded file should contain a newline-separated list of usernames or "
"localparts of the email addresses, without domains."
msgstr ""
"Den uploadede fil skal indeholde ét email-brugernavn uden domæne på hver "
"linje."

#: adminapp/templates/components/scanner/scanner_form.html:549
msgid "Existing file:"
msgstr "Eksisterende fil:"

#: adminapp/templates/components/scanner/scanner_form.html:566
msgid "Available employees"
msgstr "Tilgængelige medarbejdere"

#: adminapp/templates/components/scanner/scanner_form.html:580
msgid "Selected employees"
msgstr "Valgte medarbejdere"

#: adminapp/templates/components/scanner/scanner_form.html:595
msgid "all users in this organization"
msgstr "alle brugere i denne organisation"

#: adminapp/templates/components/scanner/scanner_form.html:604
msgid "select users from organizational units"
msgstr "vælg brugere fra organisatoriske enheder"

#: adminapp/templates/components/scanner/scanner_form.html:636
msgid "Scanner settings"
msgstr "Scannerindstillinger"

#: adminapp/templates/components/scanner/scanner_form.html:714
#: adminapp/templates/components/scanner/scanner_form.html:717
msgid "Remediators"
msgstr "Opryddere"

#: adminapp/templates/components/scanner/scanner_form.html:730
msgid ""
"If any matches from the scanner job cannot be delegated to a specific user, "
"the remediator(s) will see the results in their report module instead."
msgstr ""
"Hvis nogle matches fra scannerjobbet ikke kan tildeles en bestemt bruger, "
"vil oprydderne få vist resultatet i deres rapportmodul i stedet for."

#: adminapp/templates/components/scanner/scanner_form.html:735
msgid "Universal remediators"
msgstr "Universelle opryddere"

#: adminapp/templates/components/scanner/scanner_form.html:743
msgid ""
"Universal remediators are automatically assigned as remediators for all "
"scanner jobs."
msgstr ""
"Universelle opryddere er automatisk tildelt oprydderrollen for alle "
"scannerjobs."

#: adminapp/templates/components/scanner/scanner_form.html:760
msgid "Schedule scan"
msgstr "Planlæg scan"

#: adminapp/templates/components/scanner/scanner_form.html:767
msgid ""
"Schedule your scan by creating a fixed interval or adding a date to complete "
"the scannerjob."
msgstr ""
"Planlæg dit scan ved at oprette et fast interval eller tilføj en dato for "
"afvikling af scannerjobbet."

#: adminapp/templates/components/scanner/scanner_form.html:780
msgid "The scanner will start at the following time for the selected days:"
msgstr "Scanneren vil starte på følgende tidspunkt på de valgte dage:"

#: adminapp/templates/components/scanner/scanner_no_client_credentials.html:18
msgid ""
"To use this data source, credentials for SBSYS must be set up in "
"OSdatascanner. These credentials are not currently in the system."
msgstr ""
"For at benytte denne datakilde skal der opsættes credentials til SBSYS i "
"OSdatascanner. Disse credentials findes på nuværende tidspunkt ikke i "
"systemet."

#: adminapp/templates/components/scanner/scanner_run.html:21
msgid "Success"
msgstr "Succes"

#: adminapp/templates/components/scanner/scanner_run.html:24
msgid "Scan details have been sent to the scanner engine, and"
msgstr "Scan-detaljer er blevet sendt til scannermotoren, og"

#: adminapp/templates/components/scanner/scanner_run.html:26
msgid "scan will be performed as soon as possible."
msgstr "scan bliver udført snarest muligt."

#: adminapp/templates/components/scanner/scanner_run.html:31
#: adminapp/templates/components/scanner/scanner_run.html:32
msgid "Take me to scanner status"
msgstr "Vis mig scanner status"

#: adminapp/templates/components/scanner/scanner_run.html:43
#: adminapp/templates/components/scanner/scanner_run.html:72
#: adminapp/templates/components/scanner/scanner_run.html:102
msgid "Technical details"
msgstr "Tekniske detaljer"

#: adminapp/templates/components/scanner/scanner_run.html:56
#: adminapp/templates/components/scanner/scanner_run.html:86
msgid "Oops, an error occurred"
msgstr "Hov, der opstod en fejl"

#: adminapp/templates/components/scanner/scanner_run.html:59
#: adminapp/templates/components/scanner/scanner_run.html:89
msgid "Scan details could not be sent to the scanner engine."
msgstr "Scan-detaljer kunne ikke sendes til scannermotoren."

#: adminapp/templates/components/scanner/scanner_run.html:61
#: adminapp/templates/components/scanner/scanner_run.html:91
msgid "See technical details for more information"
msgstr "Se tekniske detaljer for mere information"

#: adminapp/templates/components/scanner/scanner_run.html:76
msgid "Could not open data source:"
msgstr "Kunne ikke åbne datakilden:"

#: adminapp/templates/components/scanner/scanner_run.html:106
msgid "Could not communicate with the scanner engine:"
msgstr "Kunne ikke kommunikere med scannermotoren:"

#: adminapp/templates/components/scanstatus/remove_error.html:8
#: adminapp/templates/components/scanstatus/remove_error.html:9
#: adminapp/templates/components/scanstatus/resolve_status.html:8
#: adminapp/templates/components/scanstatus/resolve_status.html:9
msgid "Remove selected scan data"
msgstr "Fjern valgte scan data"

#: adminapp/templates/components/scanstatus/remove_error.html:16
msgid ""
"You are about to remove the selected logs. This action cannot be reverted. "
"Are you sure?"
msgstr ""
"Du er ved at slette de valgte fejlbeskeder. Denne handling kan ikke "
"fortrydes. Er du sikker?"

#: adminapp/templates/components/scanstatus/remove_error.html:19
#: adminapp/templates/components/scanstatus/resolve_status.html:19
msgid "Remove selected"
msgstr "Fjern valgte"

#: adminapp/templates/components/scanstatus/remove_error.html:22
#: adminapp/templates/components/scanstatus/resolve_status.html:22
msgid "selected"
msgstr "valgt"

#: adminapp/templates/components/scanstatus/resolve_status.html:16
msgid ""
"You are about to remove the selected data. This action cannot be reverted. "
"Are you sure?"
msgstr ""
"Du er ved at slette den valgte data. Denne handling kan ikke fortrydes. Er "
"du sikker?"

#: adminapp/templates/components/scanstatus/scan_status_table.html:41
msgid "Phase"
msgstr "Fase"

#: adminapp/templates/components/scanstatus/scan_status_table.html:55
msgid "Indexing data ..."
msgstr "Indekserer data ..."

#: adminapp/templates/components/scanstatus/scan_status_table.html:57
msgid "Scanning data (still indexing) ..."
msgstr "Scanner data (indekserer fortsat) ..."

#: adminapp/templates/components/scanstatus/scan_status_table.html:59
msgid "Scanning data ..."
msgstr "Scanner data ..."

#: adminapp/templates/components/scanstatus/scan_status_table.html:62
msgid "No objects to scan"
msgstr "Ingen objekter at scanne"

#: adminapp/templates/components/scanstatus/scan_status_table.html:69
msgid "Building index"
msgstr "Opbygger indeks"

#: adminapp/templates/components/scanstatus/scan_status_table.html:71
#, python-format
msgid "%(obj)s objects scanned"
msgstr "%(obj)s objekter scannet"

#: adminapp/templates/components/scanstatus/scan_status_table.html:73
#, python-format
msgid "%(obj)s out of %(total)s objects scanned "
msgstr "%(obj)s ud af %(total)s objekter scannet"

#: adminapp/templates/components/scanstatus/scan_status_table.html:84
msgid "Estimated finished"
msgstr "Forventes afsluttet"

#: adminapp/templates/components/scanstatus/scan_status_table.html:89
msgid "The sources do not contain any scannable objects"
msgstr "Datakilden indeholder ikke nogle objekter"

#: adminapp/templates/components/scanstatus/scan_status_table.html:102
#, python-format
msgid ""
"Do you really want to delete the status object for scanner "
"'%%(scanner_name)s'?"
msgstr ""
"Er du sikker på, at du vil slette status for scanner »%%(scanner_name)s«?"

#: adminapp/templates/components/scanstatus/scan_status_table.html:106
#: adminapp/templates/components/scanstatus/scan_status_table.html:107
msgid "status for running scanner"
msgstr "status for kørende scanner"

#: adminapp/templates/components/scanstatus/scan_status_table.html:124
msgid "no ongoing scans"
msgstr "der er ingen igangværende scanninger"

#: adminapp/templates/components/scanstatus/status_timeline.html:7
msgid "Timeline"
msgstr "Tidslinje"

#: adminapp/templates/components/scanstatus/status_timeline.html:22
msgid "known objects skipped due to no change"
msgstr "kendte objekter sprunget over grundet ingen ændring"

#: adminapp/templates/components/scanstatus/status_timeline.html:23
msgid "new objects scanned"
msgstr "nye objekter scannet"

#: adminapp/templates/components/scanstatus/status_timeline.html:25
msgid "All objects scanned"
msgstr "Alle objekter scannet"

#: adminapp/templates/components/user/login.html:7
#: adminapp/templates/components/user/login.html:17
#: adminapp/templates/components/user/login.html:56
#: adminapp/templates/components/user/login.html:73
msgid "Login"
msgstr "Log ind"

#: adminapp/templates/components/user/login.html:19
msgid "admin module"
msgstr "administrationsmodulet"

#: adminapp/templates/components/user/login.html:51
msgid "Remember me"
msgstr "Husk mig"

#: adminapp/templates/components/user/login.html:61
msgid "Did you forget your password?"
msgstr "Har du glemt din adgangskode?"

#: adminapp/templates/components/user/login.html:62
msgid "Click here"
msgstr "Klik her"

#: adminapp/templates/components/user/logout.html:13
msgid "Thank you for using OSdatascanner."
msgstr "Tak, fordi du brugte OSdatascanner."

#: adminapp/templates/components/user/logout.html:15
msgid "again"
msgstr "igen"

#: adminapp/templates/error_log.html:42
msgid "Search for error message"
msgstr "Søg efter fejlbesked"

#: adminapp/templates/error_log.html:53
msgid "Show seen error messages"
msgstr "Vis sete fejlbeskeder"

#: adminapp/templates/error_log.html:84 adminapp/templates/error_log.html:85
#: adminapp/templates/error_log.html:92
msgid "Mark all as seen"
msgstr "Markér alle som set"

#: adminapp/templates/error_log.html:91
msgid ""
"You are about to mark all error log messages as seen. This action cannot be "
"reverted. Are you sure?"
msgstr ""
"Du er ved at markere alle fejlbeskeder som set. Denne handling kan ikke "
"fortrydes. Er du sikker?"

#: adminapp/templates/error_log.html:98 adminapp/templates/error_log.html:99
#: adminapp/templates/error_log.html:107
msgid "Remove all"
msgstr "Slet alle"

#: adminapp/templates/error_log.html:105
msgid "You are about to remove"
msgstr "Du er ved at slette"

#: adminapp/templates/error_log.html:105
msgid " error logs. This action cannot be reverted. Are you sure?"
msgstr " fejlbeskeder. Denne handling kan ikke fortrydes. Er du sikker?"

#: adminapp/templates/error_log.html:111 adminapp/templates/error_log.html:112
#: adminapp/templates/error_log.html:114
msgid "Export to CSV"
msgstr "Eksportér til CSV"

#: adminapp/templates/error_log.html:131
msgid "Error"
msgstr "Fejl"

#: adminapp/templates/error_log.html:136 adminapp/templates/error_log.html:137
#: adminapp/templates/error_log.html:156 adminapp/templates/error_log.html:157
#: adminapp/templates/error_log.html:178 adminapp/templates/error_log.html:179
msgid "Sort table by"
msgstr "Sortér tabel efter"

#: adminapp/templates/error_log.html:136 adminapp/templates/error_log.html:137
msgid "error type"
msgstr "fejltype"

#: adminapp/templates/error_log.html:156 adminapp/templates/error_log.html:157
msgid "start time"
msgstr "startet"

#: adminapp/templates/error_log.html:178 adminapp/templates/error_log.html:179
msgid "path name"
msgstr "sti navn"

#: adminapp/templates/error_log.html:194
msgid "Scan"
msgstr "Scan"

#: adminapp/templates/error_log.html:212 adminapp/templates/error_log.html:213
msgid "Select results"
msgstr "Vælg resultater"

#: adminapp/templates/error_log.html:220
msgid "New"
msgstr "Ny"

#: adminapp/templates/error_log.html:242
msgid "Delete permanently"
msgstr "Slet permanent"

#: adminapp/templates/error_log.html:256 adminapp/templates/error_log.html:257
msgid "Mark as seen"
msgstr "Markér som set"

#: adminapp/templates/error_log.html:269
msgid "no errors found."
msgstr "ingen fejl fundet."

#: adminapp/templates/error_pages/403.html:6
#: adminapp/templates/error_pages/404.html:6
msgid "Page not found"
msgstr "Siden blev ikke fundet"

#: adminapp/templates/error_pages/403.html:10
msgid "You need permission to perform this action"
msgstr "Du har ikke tilladelse til at udføre denne handling"

#: adminapp/templates/error_pages/403.html:15
msgid ""
"You lack the required permission to perform this action. Please contact us "
"if you think this is an error."
msgstr ""
"Du mangler den nødvendige tilladelse til at udføre denne handling. Kontakt "
"os venligst hvis du mener dette er en fejl."

#: adminapp/templates/error_pages/404.html:10
msgid "The page could not be found"
msgstr "Siden kunne ikke findes"

#: adminapp/templates/error_pages/404.html:15
msgid "Unfortunately, we could not find the page"
msgstr "Vi kunne desværre ikke finde siden"

#: adminapp/templates/error_pages/404.html:18
msgid "Go to the front page"
msgstr "Gå til forsiden"

#: adminapp/templates/error_pages/500.html:6
msgid "Server error"
msgstr "Serverfejl"

#: adminapp/templates/error_pages/500.html:10
msgid "It looks like something went wrong"
msgstr "Det ser ud til, at der er gået noget galt"

#: adminapp/templates/error_pages/500.html:15
msgid ""
"Unfortunately, we can't process your request at the moment. If the problem "
"persists, you're more than welcome to contact us."
msgstr ""
"Vi kan desværre ikke behandle din forespørgsel lige nu. Hvis problemet "
"bliver ved, er du meget velkommen til at kontakte os."

#: adminapp/templates/error_pages/500.html:18
msgid "In the meantime, you may attempt to refresh the page or"
msgstr "I mellemtiden kan du forsøge at genindlæse siden eller"

#: adminapp/templates/error_pages/500.html:18
msgid "go to the front page"
msgstr "gå til forsiden"

#: adminapp/templates/mail/finished_scannerjob.html:35
#, python-format
msgid "Hello %(full_name)s,"
msgstr "Hej %(full_name)s"

#: adminapp/templates/mail/finished_scannerjob.html:37
#, python-format
msgid ""
"For your information, your OSdatascanner-scan @ <strong>%(scanner_name)s</"
"strong> has just finished."
msgstr ""
"Til orientering er dit OSdatascanner-scan @ <strong>%(scanner_name)s</"
"strong> lige kørt færdigt."

#: adminapp/templates/mail/finished_scannerjob.html:40
#: adminapp/templates/mail/finished_scannerjob.txt:11
msgid " objects were scanned - "
msgstr " objekter scannet - "

#: adminapp/templates/mail/finished_scannerjob.html:41
#: adminapp/templates/mail/finished_scannerjob.txt:11
msgid " in total - in "
msgstr " i alt - på "

#: adminapp/templates/mail/finished_scannerjob.html:45
#, python-format
msgid ""
"<strong>%(usererrorlogs)s</strong> errors occured during the scan.<br /><a "
"href=\"%(admin_login_url)serror-log/\">Click here to inspect the error logs</"
"a>"
msgstr ""
"<strong>%(usererrorlogs)s</strong> fejl opstod under scannet.<br/><a href="
"\"%(admin_login_url)serror-log/\">Klik her for at inspicere fejlbeskederne.</"
"a>"

#: adminapp/templates/mail/finished_scannerjob.html:49
#, python-format
msgid ""
"<a href=\"%(admin_login_url)s\">Log into OSdatascanner with your "
"organisation account</a> for further details."
msgstr ""
"<a href=\"%(admin_login_url)s\">Log på OSdatascanner med din "
"organisationskonto</a> for at se detajlerne."

#: adminapp/templates/mail/finished_scannerjob.html:52
msgid "Kind regards,<br>the OSdatascanner system"
msgstr "Med venlig hilsen<br>OSdatascanner-systemet"

#: adminapp/templates/mail/finished_scannerjob.html:54
#, python-format
msgid "(on behalf of %(institution)s)"
msgstr "(på vegne af %(institution)s)"

#: adminapp/templates/mail/finished_scannerjob.txt:3
#, python-format
msgid ""
"\n"
"Hello %(full_name)s,\n"
msgstr ""
"\n"
"Hej %(full_name)s\n"

#: adminapp/templates/mail/finished_scannerjob.txt:7
#, python-format
msgid ""
"\n"
"For your information, your OSdatascanner-scan @ %(scanner_name)s has just "
"finished.\n"
msgstr ""
"\n"
"Til orientering er dit OSdatascanner-scan @ %(scanner_name)s lige kørt "
"færdigt.\n"

#: adminapp/templates/mail/finished_scannerjob.txt:14
#, python-format
msgid ""
"\n"
"%(usererrorlogs)s errors occured during the scan.\n"
msgstr ""
"\n"
"%(usererrorlogs)s fejl opstod under scannet.\n"

#: adminapp/templates/mail/finished_scannerjob.txt:19
msgid ""
"\n"
"Log into OSdatascanner with your organisation account for further details.\n"
msgstr ""
"\n"
"Log på OSdatascanner med din organisationskonto for at se detajlerne.\n"

#: adminapp/templates/mail/finished_scannerjob.txt:26
msgid ""
"\n"
"Kind regards,\n"
"the OSdatascanner system\n"
msgstr ""
"\n"
"Med venlig hilsen\n"
"OSdatascanner-systemet\n"

#: adminapp/templates/mail/finished_scannerjob.txt:31
#, python-format
msgid ""
"\n"
"(on behalf of %(institution)s)\n"
msgstr ""
"\n"
"(på vegne af %(institution)s)\n"

#: adminapp/templates/mail/password_reset_email.html:4
#, python-format
msgid ""
"\n"
"  You're receiving this email because you requested a password reset for "
"your user account at %(site_name)s.\n"
"  "
msgstr ""
"\n"
"  Du modtager denne e-mail, fordi du har anmodet om nulstilling af din "
"adgangskode til din bruger på %(site_name)s.\n"
"  "

#: adminapp/templates/mail/password_reset_email.html:8
msgid "Please go to the following page and choose a new password:"
msgstr "Gå venligst til følgende side og vælg en ny adgangskode:"

#: adminapp/templates/mail/password_reset_email.html:14
msgid "Your username, in case you've forgotten:"
msgstr "Dit brugernavn er følgende, hvis du har glemt det:"

#: adminapp/templates/mail/password_reset_email.html:17
msgid "Thanks for using our site!"
msgstr "Tak, fordi du brugte vores side!"

#: adminapp/templates/mail/password_reset_email.html:19
#, python-format
msgid ""
"\n"
"  The %(site_name)s team\n"
"  "
msgstr ""
"\n"
"  %(site_name)s teamet\n"
"  "

#: adminapp/templates/miniscan.html:21
msgid "OSdatascanner mini-scanner"
msgstr "OSdatascanner miniscanner"

#: adminapp/templates/miniscan.html:24
msgid ""
<<<<<<< HEAD
<<<<<<< HEAD
"The mini-scanner lets you execute any OSdatascanner rule on a single file, "
"and returns the results directly to this page."
=======
"The mini-scanner lets you execute any OSdatascanner rule on a single file or "
"piece of text. It returns the results directly to this page."
>>>>>>> 9b9815d5f (Support for files and text. Now also shows up in the results section.)
=======
"The mini-scanner lets you execute any OSdatascanner rule on a single file or "
"piece of text. It returns the results directly to this page."
>>>>>>> 05202319
msgstr ""
"Med miniscanneren kan man afvikle en vilkårlig OSdatascanner-regel på én "
"enkel fil eller tekst-stykke. "
"Resultaterne vises længere nede på denne side."

<<<<<<< HEAD
#: adminapp/templates/miniscan.html:30 adminapp/templates/miniscan.html:60
msgid "Maximum allowed file size is: "
msgstr "Den maksimalt tilladte filstørrelse er: "

#: adminapp/templates/miniscan.html:44
msgid "File to scan"
msgstr "Upload fil"

#: adminapp/templates/miniscan.html:54
msgid "Clear file"
msgstr "Ryd fil"

#: adminapp/templates/miniscan.html:58
msgid "The selected file is too big!"
msgstr "Den valgte fil er for stor!"

#: adminapp/templates/miniscan.html:62
msgid "Please, select another (smaller) file to scan."
msgstr "Vælg venligst at scanne en anden (mindre) fil."

#: adminapp/templates/miniscan.html:66
msgid "Enter your text below"
msgstr ""

<<<<<<< HEAD
#: adminapp/templates/miniscan.html:72
msgid "Rule to execute"
msgstr "Definér regel"

#: adminapp/templates/miniscan.html:74
msgid "Selected rule: "
msgstr "Valgte regel: "

#: adminapp/templates/miniscan.html:75
msgid "None"
msgstr "Ingen"

#: adminapp/templates/miniscan.html:81 adminapp/templates/miniscan.html:82
#: adminapp/templates/miniscan.html:115
msgid "Upload a rule from the list"
msgstr "Indlæs en regel fra listen"

#: adminapp/templates/miniscan.html:82
msgid "Load rule"
msgstr "Indlæs regel"

#: adminapp/templates/miniscan.html:88 adminapp/templates/miniscan.html:89
#: adminapp/templates/miniscan.html:90
msgid "Run"
msgstr "Kør"

#: adminapp/templates/miniscan.html:88 adminapp/templates/miniscan.html:89
msgid "scanner"
msgstr "scanner"

#: adminapp/templates/miniscan.html:93 adminapp/templates/miniscan.html:94
#: adminapp/templates/miniscan.html:95
msgid "Clear"
msgstr "Ryd"

#: adminapp/templates/miniscan.html:93 adminapp/templates/miniscan.html:94
msgid "content"
msgstr "indhold"

#: adminapp/templates/miniscan.html:98
msgid "Scan result"
msgstr "Scanresultat"

#: adminapp/templates/miniscan.html:99
=======
#: adminapp/templates/miniscan.html:85
msgid "Enable classification (slower)"
msgstr "Slå klassifikation til (langsomere)"

#: adminapp/templates/miniscan.html:88
msgid "Rule to execute"
msgstr "Definér regel"

#: adminapp/templates/miniscan.html:90
msgid "Selected rule: "
msgstr "Valgte regel: "

#: adminapp/templates/miniscan.html:91
msgid "None"
msgstr "Ingen"

#: adminapp/templates/miniscan.html:97 adminapp/templates/miniscan.html:98
#: adminapp/templates/miniscan.html:131
msgid "Upload a rule from the list"
msgstr "Indlæs en regel fra listen"

#: adminapp/templates/miniscan.html:98
msgid "Load rule"
msgstr "Indlæs regel"

#: adminapp/templates/miniscan.html:104 adminapp/templates/miniscan.html:105
#: adminapp/templates/miniscan.html:106
msgid "Run"
msgstr "Kør"

#: adminapp/templates/miniscan.html:104 adminapp/templates/miniscan.html:105
msgid "scanner"
msgstr "scanner"

#: adminapp/templates/miniscan.html:109 adminapp/templates/miniscan.html:110
#: adminapp/templates/miniscan.html:111
msgid "Clear"
msgstr "Ryd"

#: adminapp/templates/miniscan.html:109 adminapp/templates/miniscan.html:110
msgid "content"
msgstr "indhold"

#: adminapp/templates/miniscan.html:114
msgid "Scan result"
msgstr "Scanresultat"

#: adminapp/templates/miniscan.html:115
>>>>>>> 9b9815d5f (Support for files and text. Now also shows up in the results section.)
=======
#: adminapp/templates/miniscan.html:31 adminapp/templates/miniscan.html:66
msgid "Maximum allowed file size is: "
msgstr "Den maksimalt tilladte filstørrelse er: "

#: adminapp/templates/miniscan.html:45
msgid "File to scan"
msgstr "Upload fil"

#: adminapp/templates/miniscan.html:56 adminapp/templates/miniscan.html:57
msgid "Clear selected file"
msgstr "Ryd valgt fil"

#: adminapp/templates/miniscan.html:60
msgid "Clear file"
msgstr "Ryd fil"

#: adminapp/templates/miniscan.html:64
msgid "The selected file is too big!"
msgstr "Den valgte fil er for stor!"

#: adminapp/templates/miniscan.html:68
msgid "Please, select another (smaller) file to scan."
msgstr "Vælg venligst at scanne en anden (mindre) fil."

#: adminapp/templates/miniscan.html:72
msgid "Enter your text below"
msgstr "Tast venligst text nedenfor"

#: adminapp/templates/miniscan.html:77
msgid "Rule to execute"
msgstr "Definér regel"

#: adminapp/templates/miniscan.html:79
msgid "Selected rule: "
msgstr "Valgte regel: "

#: adminapp/templates/miniscan.html:80
msgid "None"
msgstr "Ingen"

#: adminapp/templates/miniscan.html:86 adminapp/templates/miniscan.html:87
#: adminapp/templates/miniscan.html:120
msgid "Upload a rule from the list"
msgstr "Indlæs en regel fra listen"

#: adminapp/templates/miniscan.html:87
msgid "Load rule"
msgstr "Indlæs regel"

#: adminapp/templates/miniscan.html:93 adminapp/templates/miniscan.html:94
#: adminapp/templates/miniscan.html:95
msgid "Run"
msgstr "Kør"

#: adminapp/templates/miniscan.html:93 adminapp/templates/miniscan.html:94
msgid "scanner"
msgstr "scanner"

#: adminapp/templates/miniscan.html:98 adminapp/templates/miniscan.html:99
#: adminapp/templates/miniscan.html:100
msgid "Clear"
msgstr "Ryd"

#: adminapp/templates/miniscan.html:98 adminapp/templates/miniscan.html:99
msgid "content"
msgstr "indhold"

#: adminapp/templates/miniscan.html:103
msgid "Scan result"
msgstr "Scanresultat"

#: adminapp/templates/miniscan.html:104
>>>>>>> 05202319
msgid "(none yet)"
msgstr "(endnu ingen)"

#: adminapp/templates/rules.html:24 adminapp/templates/rules.html:25
#: adminapp/templates/rules.html:29
msgid "Add rule"
msgstr "Tilføj regel"

#: adminapp/templates/rules.html:50 adminapp/templates/rules.html:135
#: adminapp/templates/scanners.html:63
#: organizations/templates/organizations/account_detail.html:21
#: organizations/templates/organizations/account_list.html:55
msgid "Name"
msgstr "Navn"

#: adminapp/templates/rules.html:51
#: organizations/templates/organizations/account_detail.html:33
msgid "Organization"
msgstr "Organisation"

#: adminapp/templates/rules.html:52 adminapp/templates/rules.html:136
msgid "Description"
msgstr "Beskrivelse"

#: adminapp/templates/rules.html:53 adminapp/templates/rules.html:137
msgid "Sensitivity"
msgstr "Følsomhed"

#: adminapp/templates/rules.html:54 adminapp/templates/scanners.html:77
msgid "Action"
msgstr "Handling"

#: adminapp/templates/rules.html:73 adminapp/templates/rules.html:74
#: adminapp/templates/scanners.html:88 adminapp/templates/scanners.html:89
msgid "Edit"
msgstr "Redigér"

#: adminapp/templates/rules.html:83
msgid "Do you really want to delete this rule?"
msgstr "Vil du slette denne regel?"

#: adminapp/templates/rules.html:83 adminapp/templates/scanners.html:207
msgid "The action cannot be reversed"
msgstr "Handlingen kan ikke fortrydes."

#: adminapp/templates/rules.html:115
msgid "No rules added yet"
msgstr "Der er endnu ikke tilføjet nogle regler"

#: adminapp/templates/rules.html:120 adminapp/templates/rules.html:126
msgid "System rules"
msgstr "Systemregler"

#: adminapp/templates/rules.html:170 adminapp/templates/rules.html:181
msgid "Delete rule"
msgstr "Slet regel"

#: adminapp/templates/rules.html:189
msgid "Do you want to delete"
msgstr "Ønsker du at slette"

#: adminapp/templates/rules.html:190
msgid "This action cannot be undone."
msgstr "Handlingen kan ikke fortrydes."

#: adminapp/templates/rules.html:200
#: organizations/templates/organizations/account_detail.html:70
msgid "Yes"
msgstr "Ja"

#: adminapp/templates/scanners.html:31
msgid "Search for scanner"
msgstr "Søg efter scanner"

#: adminapp/templates/scanners.html:46 adminapp/templates/scanners.html:47
#: adminapp/templates/scanners.html:51
msgid "Add scannerjob"
msgstr "Tilføj scannerjob"

#: adminapp/templates/scanners.html:66
msgid "URL"
msgstr "URL"

#: adminapp/templates/scanners.html:70
msgid "Drive"
msgstr "Drev"

#: adminapp/templates/scanners.html:73
msgid "Validation"
msgstr "Validering"

#: adminapp/templates/scanners.html:75
msgid "Next scan"
msgstr "Næste scan"

#: adminapp/templates/scanners.html:102
msgid ""
"The following users are no longer covered by this scannerjob, but have been "
"scanned previously:"
msgstr ""
"Følgende brugere er ikke længere tilknyttet scannerjobbet, men er tidligere "
"blevet scannet:"

#: adminapp/templates/scanners.html:105
msgid "Stale accounts"
msgstr "Frakoblede konti"

#: adminapp/templates/scanners.html:136 adminapp/templates/scanners.html:145
msgid "Validation status for this scanner job has been set to"
msgstr "Valideringstatus for dette scannerjob er blevet indstillet til"

#: adminapp/templates/scanners.html:136 adminapp/templates/scanners.html:139
msgid "Valid"
msgstr "Gyldig"

#: adminapp/templates/scanners.html:145 adminapp/templates/scanners.html:148
msgid "Invalid"
msgstr "Ugyldig"

#: adminapp/templates/scanners.html:157
msgid "Next scan will run the"
msgstr "Næste scan vil køre den"

#: adminapp/templates/scanners.html:164
msgid "There are currently no scans scheduled for this scanner job"
msgstr "Der er i øjeblikket ingen planlagte scan for dette scannerjob"

#: adminapp/templates/scanners.html:168
msgid "Not scheduled"
msgstr "Ikke planlagt"

#: adminapp/templates/scanners.html:180 adminapp/templates/scanners.html:181
msgid "Run scanner job"
msgstr "Kør scannerjob"

#: adminapp/templates/scanners.html:187 adminapp/templates/scanners.html:188
msgid "Edit scanner job"
msgstr "Redigér scannerjob"

#: adminapp/templates/scanners.html:194 adminapp/templates/scanners.html:195
msgid "Copy scanner job"
msgstr "Kopiér scannerjob"

#: adminapp/templates/scanners.html:207
msgid "Do you really want to delete this scanner?"
msgstr "Er du sikker på, at du vil slette denne scanner?"

#: adminapp/templates/scanners.html:208 adminapp/templates/scanners.html:209
msgid "Delete scanner job"
msgstr "Slet scannerjob"

#: adminapp/templates/scanners.html:224
msgid "No scannerjob added"
msgstr "Der er ikke tilføjet nogen scannerjob"

#: adminapp/templatetags/utility_tags.py:24
msgid "day"
msgstr "dag"

#: adminapp/templatetags/utility_tags.py:25
msgid "days"
msgstr "dage"

#: adminapp/templatetags/utility_tags.py:29
msgid "hour"
msgstr "time"

#: adminapp/templatetags/utility_tags.py:30
msgid "hours"
msgstr "timer"

#: adminapp/templatetags/utility_tags.py:34
msgid "minute"
msgstr "minut"

#: adminapp/templatetags/utility_tags.py:35
msgid "minutes"
msgstr "minutter"

#: adminapp/templatetags/utility_tags.py:39
msgid "second"
msgstr "sekund"

#: adminapp/templatetags/utility_tags.py:40
msgid "seconds"
msgstr "sekunder"

#: adminapp/templatetags/utility_tags.py:44
msgid "millisecond"
msgstr "millisekund"

#: adminapp/templatetags/utility_tags.py:45
msgid "milliseconds"
msgstr "millisekunder"

#: adminapp/views/exchangescanner_views.py:214
msgid "No organizational units has been selected"
msgstr "Der er ikke valgt nogen organisatoriske enheder"

#: adminapp/views/exchangescanner_views.py:215
msgid "No userlist has been selected"
msgstr "Der er ikke valgt nogen brugerliste"

#: adminapp/views/exchangescanner_views.py:225
msgid "The uploaded file does not appear to be a text file"
msgstr "Den uploadede fil viser sig ikke at være en tekstfil"

#: adminapp/views/exchangescanner_views.py:231
msgid ""
"The userlist should only include the usernames of the users, not the domain!"
msgstr "Brugerlisten skal kun indeholde brugernavne på brugerne, ikke domæne!"

#: adminapp/views/exchangescanner_views.py:236
msgid ""
"Usernames in the userlist should be separated by newlines, not commas or "
"whitespace!"
msgstr ""
"Brugernavnene i brugerlisten skal adskilles af linjeskift, ikke komma eller "
"mellemrum!"

#: adminapp/views/exchangescanner_views.py:255
msgid "The domain is invalid"
msgstr "Domænet er ugyldigt"

#: adminapp/views/exchangescanner_views.py:264
msgid "e.g. @example.com"
msgstr "f.eks. @example.com"

#: adminapp/views/exchangescanner_views.py:268
#: adminapp/views/filescanner_views.py:178
#: organizations/templates/organizations/account_detail.html:25
#: organizations/templates/organizations/account_list.html:56
msgid "Username"
msgstr "Brugernavn"

#: adminapp/views/exchangescanner_views.py:273
#: adminapp/views/filescanner_views.py:179
msgid "Password"
msgstr "Adgangskode"

#: adminapp/views/filescanner_views.py:177
msgid "e.g. //network-domain/top-folder"
msgstr "f.eks. //network-domain/top-folder"

#: adminapp/views/filescanner_views.py:181
msgid "Drive letter"
msgstr "Drevbogstav"

#: adminapp/views/rule_views.py:75
msgid ""
"The 'exceptions'-string must be a comma-separated list of 10-digit numbers."
msgstr ""
"Listen af undtagelser skal være adskilt af kommaer og bestå af ticifrede tal."

#: adminapp/views/rule_views.py:77
msgid "Formatting error"
msgstr "Formateringsfejl"

#: adminapp/views/scanner_views.py:69
msgid "The page does not exist"
msgstr "Siden findes ikke"

#: adminapp/views/scanner_views.py:365
msgid "Scan time"
msgstr "Scan tidspunkt"

#: adminapp/views/scanner_views.py:367
msgid "Scanner job"
msgstr "Scannerjob"

#: adminapp/views/scanner_views.py:569
msgid "Password must be updated, when changing username or url."
msgstr "Adgangskode skal genindtastes, når der skiftes brugernavn eller url."

#: adminapp/views/validators.py:18
#, python-format
msgid ""
"Cannot build rule: %(r1)s may not precede %(r2)s. Please change the order."
msgstr ""
"Kan ikke bygge regel: %(r1)s må ikke komme før %(r2)s. Byt venligst om på "
"rækkefølgen."

#: adminapp/views/validators.py:20
#, python-format
msgid ""
"Cannot build rule: %(r1)s must be used in conjunction with another rule."
msgstr "Kan ikke bygge regel: %(r1)s skal benyttes sammen med en anden regel."

#: adminapp/views/views.py:205 import_services/models/exported_mixin.py:31
msgid "created"
msgstr "oprettet"

#: adminapp/views/views.py:205
msgid "saved"
msgstr "gemt"

#: adminapp/views/webscanner_views.py:57
msgid "e.g. https://example.com"
msgstr "f.eks. https://example.com"

#: adminapp/views/webscanner_views.py:59
msgid "e.g. https://example.com/exclude1, https://example.com/exclude2"
msgstr "f.eks. https://example.com/exclude1, https://example.com/exclude2"

#: adminapp/views/webscanner_views.py:65 adminapp/views/webscanner_views.py:99
msgid "Space is not allowed in the web-domain name."
msgstr "Mellemrum er ikke tilladt i web-domænenavnet."

#: core/admin.py:33
msgid "Users who are already Administrators are not shown."
msgstr "Viser ikke brugere, der allerede er administratorer."

#: core/admin.py:36
msgid "-- No valid users available --"
msgstr "-- Der findes ingen gyldige brugere --"

#: core/apps.py:8
msgctxt "Verbose name for core app"
msgid "Management"
msgstr "Administration"

#: core/forms.py:32 core/models/client.py:89
msgid "enabled features"
msgstr "aktiverede features"

#: core/forms.py:33
msgid "Select a feature to enable it for this client."
msgstr "Vælg en feature for at aktivere den for denne kunde."

#: core/forms.py:40 core/models/client.py:95
msgid "activated scan types"
msgstr "tilgængelige scannertyper"

#: core/forms.py:41
msgid "Select a scan type to activate it for this client."
msgstr "Vælg en scannertype for at gøre den tilgængelig for denne kunde."

#: core/forms.py:70
msgid "Only one type of import service can be active at a time."
msgstr "Kun en type af importservice kan være aktiveret."

#: core/management/commands/run_background_jobs.py:105
#, python-format
msgid "sleep for %(metavar)s seconds if there were no jobs to run"
msgstr "vent %(metavar)s sekunder hvis der ikke var nogle jobs til afvikling"

#: core/management/commands/run_background_jobs.py:112
msgid "do not loop: run a single job and then exit"
msgstr "kør ikke i løkke: kør et enkelt job og gå derefter ud"

#: core/management/commands/run_background_jobs.py:195
#, python-brace-format
msgid "{0} job(s) completed."
msgstr "{0} færdige job(s)."

#: core/management/commands/run_background_jobs.py:196
#, python-brace-format
msgid "{0} job(s) failed."
msgstr "{0} fejlede job(s)."

#: core/models/administrator.py:31
msgid "user"
msgstr "bruger"

#: core/models/administrator.py:37 core/models/client.py:115
#: organizations/models/organization.py:54
msgid "client"
msgstr "kunde"

#: core/models/administrator.py:42
msgid "administrator"
msgstr "administrator"

#: core/models/administrator.py:43
msgid "administrators"
msgstr "administratorer"

#: core/models/background_job.py:14
msgid "waiting"
msgstr "afventer"

#: core/models/background_job.py:17
msgid "running"
msgstr "kører"

#: core/models/background_job.py:19
msgid "cancelling"
msgstr "annullering i gang"

#: core/models/background_job.py:23
msgid "finished"
msgstr "afsluttet"

#: core/models/background_job.py:25
msgid "cancelled"
msgstr "annulleret"

#: core/models/background_job.py:27
msgid "failed"
msgstr "fejlet"

#: core/models/background_job.py:50
msgid "job creation time"
msgstr "job-oprettelsestid"

#: core/models/background_job.py:53
msgid "job update time"
msgstr "job-opdateringstid"

#: core/models/background_job.py:58
msgid "execution state"
msgstr "kørselsstatus"

#: core/models/background_job.py:62
msgid "last status message"
msgstr "sidste status-besked"

#: core/models/client.py:26
msgid "web scan"
msgstr "webscan"

#: core/models/client.py:27
msgid "file scan"
msgstr "filscan"

#: core/models/client.py:28
msgid "Exchange scan"
msgstr "Exchange-scan"

#: core/models/client.py:29
msgid "SBSYS scan"
msgstr "SBSYS-scan"

#: core/models/client.py:30
msgid "Dropbox scan"
msgstr "Dropbox-scan"

#: core/models/client.py:31
msgid "Microsoft Graph - mail scan"
msgstr "Microsoft Graph - mailscan"

#: core/models/client.py:32
msgid "Microsoft Graph - file scan"
msgstr "Microsoft Graph - filscan"

#: core/models/client.py:33
msgid "Google - drive scan"
msgstr "Google - drevscan"

#: core/models/client.py:34
msgid "Google - mail scan"
msgstr "Google - mailscan"

#: core/models/client.py:35
msgid "Microsoft Graph - Teams file scan"
msgstr "Microsoft Graph - Teams filscan"

#: core/models/client.py:42
msgid "administration API"
msgstr "administrations-API"

#: core/models/client.py:49
msgid "structured organization support"
msgstr "understøttelse af strukturerede organisationer"

#: core/models/client.py:50 import_services/apps.py:8
#: import_services/models/import_service.py:44
msgid "import services"
msgstr "importtjenester"

#: core/models/client.py:51
msgid "import services (MS Graph)"
msgstr "importtjenester (MS Graph)"

#: core/models/client.py:52
msgid "import services (OS2mo)"
msgstr "importtjenester (OS2mo)"

#: core/models/client.py:70
msgid "client ID"
msgstr "kunde-ID"

#: core/models/client.py:79
msgid "e-mail"
msgstr "e-mail"

#: core/models/client.py:83
msgid "phone number"
msgstr "telefonnummer"

#: core/models/client.py:116
msgid "clients"
msgstr "kunder"

#: core/models/utilities.py:64
#, python-brace-format
msgid "{value} is not a valid {class_name}"
msgstr "{value} er ikke en gyldig værdi for {class_name}"

#: core/templates/components/background_job.html:13
#: core/templates/components/background_job.html:14
msgid "Cancel task"
msgstr "Annullér opgave"

#: core/templates/components/background_job.html:43
msgid "last updated"
msgstr "sidst opdateret"

#: import_services/models/exported_mixin.py:42
msgid "last successful export"
msgstr "senest exporteret med success"

#: import_services/models/exported_mixin.py:47
msgid "marked for deletion at"
msgstr "markeret til sletning kl"

#: import_services/models/import_service.py:39
msgid "organization UUID"
msgstr "UUID for organisation"

#: import_services/models/import_service.py:43
#: organizations/templates/organizations/org_table.html:40
msgid "import service"
msgstr "importservice"

#: import_services/models/import_service.py:48
#, python-brace-format
msgid "{cls} for {org}"
msgstr "{cls} for {org}"

#: import_services/models/imported_mixin.py:32
msgid "has been imported"
msgstr "er blevet importeret"

#: import_services/models/imported_mixin.py:39
msgid "imported unique ID"
msgstr "importeret unikt ID"

#: import_services/models/imported_mixin.py:45
msgid "last time an update was requested"
msgstr "sidste gang der blev anmodet om en opdatering"

#: import_services/models/imported_mixin.py:51
msgid "last successful import"
msgstr "sidste succesfulde importering"

#: import_services/models/keycloak.py:28
msgid "UUID"
msgstr "UUID"

#: import_services/models/keycloak.py:31
msgid "server URL"
msgstr "server-URL"

#: import_services/models/keycloak.py:65
msgid "Keycloak server"
msgstr "Keycloak-server"

#: import_services/models/keycloak.py:66
msgid "Keycloak servers"
msgstr "Keycloak-servere"

#: import_services/models/ldap_configuration.py:117
msgid "Active Directory"
msgstr "Active Directory"

#: import_services/models/ldap_configuration.py:118
msgid "other"
msgstr "anden leverandør"

#: import_services/models/ldap_configuration.py:120
msgid "vendor"
msgstr "leverandør"

#: import_services/models/ldap_configuration.py:125
msgid "groups"
msgstr "grupper"

#: import_services/models/ldap_configuration.py:129
msgid "import users into"
msgstr "importér brugere baseret på"

#: import_services/models/ldap_configuration.py:134
msgid ""
"Groups will only be imported, if their name begins with the given string. "
"Only works for group based imports. "
msgstr ""
"Grupper importeres kun, hvis deres navn begynder med den givne streng. "
"Virker kun for gruppe-baseret importjobs. "

#: import_services/models/ldap_configuration.py:139
msgid "group prefix filter"
msgstr "gruppe præfix filter"

#: import_services/models/ldap_configuration.py:144
msgid ""
"Name of LDAP attribute, which is mapped as username. For many LDAP server "
"vendors it can be 'uid'. For Active Directory it can be 'sAMAccountName' or "
"'cn'. The attribute should be filled for all LDAP user records you want to "
"import from LDAP."
msgstr ""
"Navnet på den LDAP-attribut, der anvendes som brugernavn. For mange LDAP-"
"servere er det 'uid'. For Active Directory kan det være 'sAMAccountName' "
"eller 'cn'. Attributten skal findes for alle de brugere, der skal importeres "
"fra LDAP."

#: import_services/models/ldap_configuration.py:150
msgid "username LDAP attribute"
msgstr "LDAP-attribut for brugernavn"

#: import_services/models/ldap_configuration.py:155
msgid ""
"Name of the LDAP attribute which is mapped as first name. For many LDAP "
"server vendors it can be 'givenName'"
msgstr ""
"Navnet på den LDAP-attribut der bruges som fornavn på brugere. Typisk "
"defineret som 'givenName'"

#: import_services/models/ldap_configuration.py:158
msgid "First name LDAP attribute"
msgstr "LDAP-attribut for fornavn"

#: import_services/models/ldap_configuration.py:168
msgid ""
"Name of LDAP attribute, which is used as RDN of typical user DN. Usually, "
"but not necessarily, the same as username LDAP attribute. For example for "
"Active Directory, it is common to use 'cn' as RDN attribute when username "
"attribute might be 'sAMAccountName'."
msgstr ""
"Navnet på den LDAP-attribut der bruges som RDN (relative distinguished name) "
"for et typisk bruger-DN (distinguished name). Ofte samme LDAP-attribut som "
"for brugernavn, men ikke nødvendigvis. F.eks. er det for Active Directory "
"meget almindeligt at bruge 'cn' som RDN-attribut mens brugernavns-"
"attributten ofte er 'sAMAccountName'"

#: import_services/models/ldap_configuration.py:173
msgid "RDN LDAP attribute"
msgstr "LDAP-attribut for RDN"

#: import_services/models/ldap_configuration.py:178
msgid ""
"Name of LDAP attribute, which is used as unique object identifier (UUID) for "
"objects in LDAP. For many LDAP server vendors, it is 'entryUUID'; however "
"some are different. For example for Active Directory it should be "
"'objectGUID'. If your LDAP server does not support the notion of UUID, you "
"can use any other attribute that is supposed to be unique among LDAP users "
"in the tree. For example 'uid' or 'entryDN'."
msgstr ""
"Navnet på den LDAP-attribut, der unikt identificerer et LDAP-objekt. For "
"mange LDAP-servere er det 'entryUUID'; for Active Directory er det i stedet "
"'objectGUID'. Understøtter din LDAP-server ikke UUID-værdier, kan du i "
"stedet benytte en anden unik værdi, såsom 'uid' eller 'entryDN'."

#: import_services/models/ldap_configuration.py:186
msgid "UUID LDAP attribute"
msgstr "LDAP-attribut for UUID"

#: import_services/models/ldap_configuration.py:193
msgid ""
"Name of LDAP attribute, which stores the object security identifier. (SID) "
"Often this is stored as 'objectSid' or 'securityIdentifier'. Without this "
"attribute, OSdatascanner will not be able to identify the owner of on-"
"premise files."
msgstr ""
"Navnet på den LDAP attribut der holder objektets security identifier (SID). "
"Typisk findes denne som 'objectSid' eller 'securityIdentifier'. Uden denne "
"attribut, kan OSdatascanner ikke identificere ejerskab af on-premise filer."

#: import_services/models/ldap_configuration.py:198
msgid "Object security identifier"
msgstr "Object security identifier (SID)"

#: import_services/models/ldap_configuration.py:202
msgid ""
"All values of LDAP objectClass attribute for users in LDAP divided by comma. "
"For example: 'inetOrgPerson, organizationalPerson'. User records are only "
"imported if they have all those classes."
msgstr ""
"En komma-separeret liste af alle 'LDAP objectClass'-værdier for brugere i  "
"LDAP. For eksempel: 'inetOrgPerson, organizationalPerson'. Brugere bliver "
"kun importeret, hvis de har samtlige klasser i listen."

#: import_services/models/ldap_configuration.py:207
msgid "user object classes"
msgstr "klasser for bruger-objekter"

#: import_services/models/ldap_configuration.py:213
msgid ""
"Additional LDAP Filter for filtering searched users. Leave this empty if you "
"don't need additional filter. Make sure that it starts with '(' and ends "
"with ')'"
msgstr ""
"Et ekstra LDAP filter til filtrering af fundne brugere. Efterlad denne tom "
"hvis du ikke har brug for yderligere filtrering. Sikr dig at denne værdi "
"starter med '(' og slutter med ')'"

#: import_services/models/ldap_configuration.py:217
msgid "custom LDAP user filter"
msgstr "brugerdefineret LDAP brugerfilter"

#: import_services/models/ldap_configuration.py:225
msgid ""
"Choose between an encrypted connection protocol (ldaps) or an unencrypted "
"one (ldap). Only select the unencrypted protocol if absolutely necessary."
msgstr ""
"Vælg mellem en krypteret forbindelsesprotokol (ldaps) eller en ukrypteret "
"(ldap). Det anbefales at vælge den krypterede protokol."

#: import_services/models/ldap_configuration.py:229
msgid "connection protocol"
msgstr "forbindelsesprotokol"

#: import_services/models/ldap_configuration.py:234
msgid "Connection URL to the LDAP server. "
msgstr "Forbindelses-URL til LDAP-serveren."

#: import_services/models/ldap_configuration.py:236
msgid "connection URL"
msgstr "forbindelses-URL"

#: import_services/models/ldap_configuration.py:240
msgid ""
"Distinguished name for the (top) OU in which to search for users. Groups "
"present under this OU will not necessarily be imported, as OSdatascanner "
"reconstructs groups based on users' group memberships."
msgstr ""
"'Distinguished name' for den (øverste) OU, hvor der skal søges efter "
"brugere. Grupper under denne OU bliver ikke nødvendigvis importeret, da "
"OSdatascanner opbygger grupper ud fra brugernes gruppemedlemskab."

#: import_services/models/ldap_configuration.py:245
msgid "DN for users (OU)"
msgstr "DN for brugere (OU)"

#: import_services/models/ldap_configuration.py:249
msgid "one level"
msgstr "kun øverste lag"

#: import_services/models/ldap_configuration.py:250
msgid "subtree"
msgstr "hele undertræet"

#: import_services/models/ldap_configuration.py:253
msgid ""
"For one level, the search applies only for users in the DNs specified by "
"User DNs. For subtree, the search applies to the whole subtree. See LDAP "
"documentation for more details."
msgstr ""
"For 'kun øverste lag' gælder søgningen kun for brugere tilknyttet den OU der "
"er angivet i 'DN for brugere'. For 'hele undertræt' gælder søgningen for den "
"angivne OU, samt alle underliggende OU'er. Se LDAP dokumentationen for flere "
"detaljer."

#: import_services/models/ldap_configuration.py:258
msgid "search scope"
msgstr "omfang af søgningen"

#: import_services/models/ldap_configuration.py:262
msgid "Distinguished name for the service account allowing access to LDAP"
msgstr "'Distinguished name' for servicekontoen, der giver adgang til LDAP"

#: import_services/models/ldap_configuration.py:264
msgid "LDAP service account user name"
msgstr "brugernavn for servicekontoen til LDAP"

#: import_services/models/ldap_configuration.py:302
#: import_services/templates/import_services/ldap_edit.html:6
msgid "LDAP configuration"
msgstr "LDAP-konfiguration"

#: import_services/models/ldap_configuration.py:303
msgid "LDAP configurations"
msgstr "LDAP-konfigurationer"

#: import_services/models/msgraph_configuration.py:13
msgid "MSGraph configuration"
msgstr "MSGraph-konfiguration"

#: import_services/models/msgraph_configuration.py:14
msgid "MSGraph configurations"
msgstr "MSGraph-konfigurationer"

#: import_services/models/os2mo_configuration.py:9
#: import_services/templates/import_services/os2mo_edit.html:6
msgid "OS2mo configuration"
msgstr "OS2mo-konfiguration"

#: import_services/models/os2mo_configuration.py:10
msgid "OS2mo configurations"
msgstr "OS2mo-konfigurationer"

#: import_services/models/realm.py:24
msgid "realm id"
msgstr "realm id"

#: import_services/models/realm.py:34
msgid "Keycloak realm"
msgstr "Keycloak realm"

#: import_services/models/realm.py:35
msgid "Keycloak realms"
msgstr "Keycloak realms"

#: import_services/templates/import_services/ldap_edit.html:28
msgid "add"
msgstr "tilføj"

#: import_services/templates/import_services/ldap_edit.html:30
msgid "update"
msgstr "opdatér"

#: import_services/templates/import_services/ldap_edit.html:32
msgid "LDAP configuration for"
msgstr "LDAP-konfiguration for"

#: import_services/templates/import_services/ldap_edit.html:41
msgid "connect to LDAP"
msgstr "opret forbindelse til LDAP"

#: import_services/templates/import_services/ldap_edit.html:56
#: import_services/templates/import_services/ldap_edit.html:57
#: import_services/templates/import_services/ldap_edit.html:59
#: import_services/templates/import_services/ldap_edit.html:85
#: import_services/templates/import_services/ldap_edit.html:86
msgid "test connection"
msgstr "test forbindelse"

#: import_services/templates/import_services/ldap_edit.html:88
msgid "test authentication"
msgstr "test adgang"

#: import_services/templates/import_services/ldap_edit.html:116
msgid "search specification"
msgstr "søgespecifikation"

#: import_services/templates/import_services/ldap_edit.html:129
#: import_services/templates/import_services/ldap_edit.html:130
#: import_services/templates/import_services/ldap_edit.html:139
msgid "user attributes"
msgstr "bruger-attributter"

#: import_services/templates/import_services/ldap_edit.html:132
msgid "add user attributes"
msgstr "tilføj bruger-attributter"

#: import_services/templates/import_services/ldap_edit.html:151
#: import_services/templates/import_services/ldap_edit.html:152
#: import_services/templates/import_services/ldap_edit.html:153
msgid "save LDAP configuration"
msgstr "gem LDAP-konfiguration"

#: import_services/templates/import_services/msgraph_edit.html:6
#: import_services/templates/import_services/msgraph_oauth.html:6
msgid "Microsoft Graph configuration"
msgstr "Microsoft Graph konfiguration"

#: import_services/templates/import_services/msgraph_edit.html:13
#: import_services/templates/import_services/msgraph_oauth.html:13
msgid "configure Microsoft Graph"
msgstr "konfigurér Microsoft Graph"

#: import_services/templates/import_services/msgraph_edit.html:38
#: import_services/templates/import_services/msgraph_edit.html:39
#: import_services/templates/import_services/msgraph_edit.html:40
msgid "save Microsoft Graph configuration"
msgstr "gem Microsoft Graph konfiguration"

#: import_services/templates/import_services/msgraph_oauth.html:17
msgid ""
"The source of this organization is in the cloud and an external service must "
"allow OSdatascanner to access it's content."
msgstr ""
"Denne organisationsstruktur ligger i skyen, og en eksterne tjeneste skal "
"tillade OSdatascanner adgang til dens indhold."

#: import_services/templates/import_services/msgraph_oauth.html:21
msgid "The service refused to grant OSdatascanner the necessary rights:"
msgstr "Tjenesten nægtede at give OSdatascanner de nødvendige rettigheder:"

#: import_services/templates/import_services/msgraph_oauth.html:24
msgid "Click the button below to try again."
msgstr "Klik på knappen nedenfor for at prøve igen."

#: import_services/templates/import_services/msgraph_oauth.html:26
msgid "Click the button below to forward to this service."
msgstr "Klik på knappen nedenfor for at blive videresendt til denne tjeneste."

#: import_services/templates/import_services/msgraph_oauth.html:32
#: import_services/templates/import_services/msgraph_oauth.html:33
msgid "Continue to"
msgstr "Fortsæt til"

#: import_services/templates/import_services/msgraph_oauth.html:35
msgid ""
"You will be forwarded to the creation form after the service has issued the "
"necessary rights."
msgstr ""
"Du bliver videresendt til oprettelsesformularen, efter tjenesten har udstedt "
"de nødvendige rettigheder."

#: import_services/templates/import_services/msgraph_oauth.html:37
msgid ""
"The information pointing to the OSdatascanner system for this service is "
"missing."
msgstr ""
"De informationer, der peger OSdatascanner-systemet på denne tjeneste, "
"mangler."

#: import_services/templates/import_services/os2mo_edit.html:15
msgid "connect to OS2mo"
msgstr "opret forbindelse til OS2mo"

#: import_services/templates/import_services/os2mo_edit.html:16
msgid "Add OS2mo configuration for organization:"
msgstr "Tilføj OS2mo-konfiguration til organisationen:"

#: import_services/templates/import_services/os2mo_edit.html:28
#: import_services/templates/import_services/os2mo_edit.html:29
#: import_services/templates/import_services/os2mo_edit.html:30
msgid "save OS2mo configuration"
msgstr "tilføj OS2mo-konfiguration"

#: import_services/templates/import_services/os2mo_errorview.html:14
msgid "Configure OS2mo"
msgstr "Konfigurér OS2mo"

#: import_services/templates/import_services/os2mo_errorview.html:16
msgid "An error occurred while trying to connect to OS2mo"
msgstr "Der skete en fejl ved forsøget på at forbinde til OS2mo"

#: import_services/templates/import_services/os2mo_errorview.html:17
msgid "You need the right Client ID- and Secret to import from OS2mo"
msgstr ""
"Du har brug for den korrekte Client ID- og Secret for at importere fra OS2mo"

#: import_services/templates/import_services/os2mo_errorview.html:20
msgid "return to organizations page"
msgstr "vend tilbage til organisationer-siden"

#: organizations/admin.py:42
msgid "Tab access"
msgstr "Menu-adgang"

#: organizations/admin.py:48
msgid "Support button settings"
msgstr "Supportknap indstillinger"

#: organizations/models/account.py:48
#, python-brace-format
msgid "Deleted scanner {pk}"
msgstr "Slettet scanner {pk}"

#: organizations/models/organization.py:60
msgid "slug"
msgstr "slug"

#: organizations/templates/components/modals/alias_create.html:15
msgid "Create a new alias for"
msgstr "Opret et nyt alias for"

#: organizations/templates/components/modals/alias_create.html:19
msgid "Alias type"
msgstr "Aliastype"

#: organizations/templates/components/modals/alias_create.html:25
msgid "select"
msgstr "vælg"

#: organizations/templates/components/modals/alias_create.html:26
msgid "email"
msgstr "e-mail"

#: organizations/templates/components/modals/alias_create.html:27
msgid "generic"
msgstr "generisk"

#: organizations/templates/components/modals/alias_create.html:33
msgid "Shared"
msgstr "Fælles"

#: organizations/templates/components/modals/alias_create.html:38
msgid "Value"
msgstr "Værdi"

#: organizations/templates/components/modals/alias_create.html:50
#: organizations/templates/components/modals/alias_create.html:51
msgid "Close without saving"
msgstr "Luk uden at gemme ændringer"

#: organizations/templates/components/modals/alias_create.html:52
msgid "Close"
msgstr "Luk"

#: organizations/templates/components/modals/alias_create.html:55
#: organizations/templates/components/modals/alias_create.html:56
msgid "Save and close"
msgstr "Gem alias og luk"

#: organizations/templates/components/modals/alias_create.html:56
msgid "Save"
msgstr "Gem"

#: organizations/templates/organizations/account_detail.html:10
msgid "Account"
msgstr "Konto"

#: organizations/templates/organizations/account_detail.html:17
msgid "Account information"
msgstr "Kontoinformation"

#: organizations/templates/organizations/account_detail.html:29
msgid "E-mail"
msgstr "E-mail"

#: organizations/templates/organizations/account_detail.html:40
msgid "Manager for"
msgstr "Leder af"

#: organizations/templates/organizations/account_detail.html:50
msgid "DPO for"
msgstr "DPO af"

#: organizations/templates/organizations/account_detail.html:61
msgid "User Rights"
msgstr "Brugerrettigheder"

#: organizations/templates/organizations/account_detail.html:66
msgid "Superuser"
msgstr "Superbruger"

#: organizations/templates/organizations/account_detail.html:77
msgid "Imported aliases"
msgstr "Importerede aliasser"

#: organizations/templates/organizations/account_detail.html:88
msgid "Other aliases"
msgstr "Andre aliasser"

#: organizations/templates/organizations/account_detail.html:90
msgid "Aliases"
msgstr "Aliasser"

#: organizations/templates/organizations/account_detail.html:97
#: organizations/templates/organizations/account_detail.html:154
#: organizations/templates/organizations/orgunit_list.html:142
#: organizations/templates/organizations/orgunit_list.html:182
msgid "Click to remove"
msgstr "Klik for at fjerne"

#: organizations/templates/organizations/account_detail.html:104
#: organizations/templates/organizations/account_detail.html:163
#: organizations/templates/organizations/orgunit_list.html:149
#: organizations/templates/organizations/orgunit_list.html:189
msgid "Are you sure you want to remove"
msgstr "Er du sikker på, at du vil fjerne"

#: organizations/templates/organizations/account_detail.html:111
msgid "Click here to add a new alias"
msgstr "Klik her for at tilføje et nyt alias"

#: organizations/templates/organizations/account_detail.html:112
msgid "Add alias"
msgstr "Tilføj alias"

#: organizations/templates/organizations/account_detail.html:128
msgid "Universal remediator"
msgstr "Universel oprydder"

#: organizations/templates/organizations/account_detail.html:143
msgid ""
"By checking this box, the current user will be assigned as a remediator of "
"all scannerjobs."
msgstr ""
"Ved at markere dette felt vil brugeren blive tildelt rollen som oprydder for "
"alle scannerjob."

#: organizations/templates/organizations/account_detail.html:149
msgid "Remediator for"
msgstr "Oprydder for"

#: organizations/templates/organizations/account_detail.html:171
msgid "Click here to add a new remediator"
msgstr "Klik her for at tilføje en ny oprydder"

#: organizations/templates/organizations/account_detail.html:172
msgid "Add remediator"
msgstr "Tilføj oprydder"

#: organizations/templates/organizations/account_detail.html:198
msgid "Login Information"
msgstr "Kontooplysninger"

#: organizations/templates/organizations/account_detail.html:202
msgid "User since"
msgstr "Bruger siden"

#: organizations/templates/organizations/account_list.html:19
msgid "accounts for"
msgstr "konti for"

#: organizations/templates/organizations/account_list.html:38
msgid "Search for account"
msgstr "Søg efter konto"

#: organizations/templates/organizations/account_list.html:74
msgid "No accounts found!"
msgstr "Ingen konti fundet"

#: organizations/templates/organizations/org_add.html:28
#: organizations/templates/organizations/org_add.html:29
#: organizations/templates/organizations/org_add.html:30
msgid "create new organization"
msgstr "opret ny organisation"

#: organizations/templates/organizations/org_delete_blocked.html:19
msgid "Deletion blocked"
msgstr "Sletning ikke mulig"

#: organizations/templates/organizations/org_delete_blocked.html:21
msgid ""
"The organization could not be deleted because scannerjobs are still running. "
"Delete running jobs before proceding. "
msgstr ""
"Organisationen kan ikke slettes fordi der stadig kører mindst et scannerjob. "
"Afbryd alle scannerjobs der kører for at fortsætte sletningen."

#: organizations/templates/organizations/org_delete_blocked.html:27
#: organizations/templates/organizations/org_delete_blocked.html:28
msgid "Go to scanner status"
msgstr "Gå til scanner status"

#: organizations/templates/organizations/org_table.html:14
msgid "organizations for"
msgstr "organisationer for"

#: organizations/templates/organizations/org_table.html:17
#: organizations/templates/organizations/org_table.html:18
#: organizations/templates/organizations/org_table.html:23
msgid "Add new organization"
msgstr "Tilføj ny organisation"

#: organizations/templates/organizations/org_table.html:38
msgid "contact info"
msgstr "kontaktinformation"

#: organizations/templates/organizations/org_table.html:42
msgid "import service (Microsoft Graph)"
msgstr "Importservice (Microsoft Graph)"

#: organizations/templates/organizations/org_table.html:44
msgid "import service (OS2mo)"
msgstr "importtjenester (OS2mo)"

#: organizations/templates/organizations/org_table.html:83
#: organizations/templates/organizations/org_table.html:84
#: organizations/templates/organizations/org_table.html:91
#: organizations/templates/organizations/org_table.html:92
msgid "Edit LDAP configuration"
msgstr "Redigér LDAP-konfiguration"

#: organizations/templates/organizations/org_table.html:97
#: organizations/templates/organizations/org_table.html:98
#: organizations/templates/organizations/org_table.html:104
#: organizations/templates/organizations/org_table.html:129
#: organizations/templates/organizations/org_table.html:130
#: organizations/templates/organizations/org_table.html:136
#: organizations/templates/organizations/org_table.html:178
#: organizations/templates/organizations/org_table.html:179
#: organizations/templates/organizations/org_table.html:185
msgid "sync"
msgstr "synkroniser"

#: organizations/templates/organizations/org_table.html:122
#: organizations/templates/organizations/org_table.html:123
msgid "Add OS2mo configuration"
msgstr "Tilføj OS2mo-konfiguration"

#: organizations/templates/organizations/org_table.html:155
#: organizations/templates/organizations/org_table.html:156
#: organizations/templates/organizations/org_table.html:163
#: organizations/templates/organizations/org_table.html:164
msgid "Add Microsoft Graph configuration"
msgstr "Tilføj Microsoft Graph-konfiguration"

#: organizations/templates/organizations/org_table.html:172
#: organizations/templates/organizations/org_table.html:173
msgid "Edit Microsoft Graph configuration"
msgstr "Redigér Microsoft Graph-konfiguration"

#: organizations/templates/organizations/org_table.html:201
#: organizations/templates/organizations/org_table.html:202
msgid "View organizational units."
msgstr "Vis organisatoriske enheder"

#: organizations/templates/organizations/org_table.html:208
#: organizations/templates/organizations/org_table.html:209
msgid "View accounts."
msgstr "Se konti."

#: organizations/templates/organizations/org_table.html:227
msgid "Do you really want to delete this organization?"
msgstr "Er du sikker på, at du vil slette denne organisation?"

#: organizations/templates/organizations/org_table.html:227
msgid ""
"This will delete all associated import- and scannerjobs. The action cannot "
"be reversed"
msgstr ""
"Dette vil også slette import- og scannerjobs der tilhører organisationen. "
"Handlingen kan ikke fortrydes."

#: organizations/templates/organizations/org_table.html:247
msgid "no organization added"
msgstr "der er ikke tilføjet nogen organisationer"

#: organizations/templates/organizations/org_update.html:21
msgid "General settings"
msgstr "Generelle indstillinger"

#: organizations/templates/organizations/org_update.html:40
msgid "Tab settings"
msgstr "Fane indstillinger"

#: organizations/templates/organizations/org_update.html:54
msgid "Support settings"
msgstr "Support indstillinger"

#: organizations/templates/organizations/org_update.html:84
msgid "DPO settings"
msgstr "DPO indstillinger"

#: organizations/templates/organizations/org_update.html:104
msgid "Microsoft Tenant Settings"
msgstr "Microsoft Tenant Indstillinger"

#: organizations/templates/organizations/org_update.html:128
msgid "Allow deletion"
msgstr "Tillad sletning"

#: organizations/templates/organizations/orgunit_list.html:23
msgid "organizational hierarchy for"
msgstr "organisatorisk struktur for"

#: organizations/templates/organizations/orgunit_list.html:39
msgid "Search for organizational unit"
msgstr "Søg efter organisatorisk enhed"

#: organizations/templates/organizations/orgunit_list.html:47
#: organizations/templates/organizations/orgunit_list.html:95
msgid "filter"
msgstr "Filtrér"

#: organizations/templates/organizations/orgunit_list.html:62
msgid "Show organizational units:"
msgstr "Vis organisatoriske enheder:"

#: organizations/templates/organizations/orgunit_list.html:73
msgid "with "
msgstr "med"

#: organizations/templates/organizations/orgunit_list.html:88
msgid "Show empty units"
msgstr "Vis tomme enheder"

#: organizations/templates/organizations/orgunit_list.html:123
msgid "managers"
msgstr "ledere"

#: organizations/templates/organizations/orgunit_list.html:124
msgid "DPOs"
msgstr "DPOer"

#: organizations/templates/organizations/orgunit_list.html:136
msgid "accounts associated."
msgstr "konti tilknyttet"

#: organizations/templates/organizations/orgunit_list.html:142
#: organizations/templates/organizations/orgunit_list.html:149
#: organizations/templates/organizations/orgunit_list.html:182
msgid "as manager of"
msgstr "som leder af"

#: organizations/templates/organizations/orgunit_list.html:166
msgid "Choose new manager"
msgstr "Vælg ny leder"

#: organizations/templates/organizations/orgunit_list.html:189
msgid "as DPO of"
msgstr "som DPO af"

#: organizations/templates/organizations/orgunit_list.html:206
msgid "Choose new DPO"
msgstr "Vælg ny DPO"

#: organizations/templates/organizations/orgunit_list.html:221
msgid "No organizational units found ..."
msgstr "Ingen organisatoriske enheder fundet ..."

#: organizations/templates/organizations/orgunit_list.html:229
msgid "No organizational units."
msgstr "Ingen organisatoriske enheder"

#: organizations/tests/test_org_views.py:127
#: organizations/views/org_views.py:66
msgid "That name is already taken."
msgstr "Navnet er allerede i brug."

#: organizations/utils.py:188
msgid "Account not found."
msgstr "Konto ikke fundet."

<<<<<<< HEAD
#~ msgid "Write here"
#~ msgstr "Skriv her"
=======
#~ msgid "Classification"
#~ msgstr "Klassifikation"
>>>>>>> a76602bf6 (KLE classification implemented in miniscanner. Now loads json file via prepare.sh in /code/resources/downloads/os2kledata/. Add a blank rule like regex() for when only using classification ?)

#~ msgid "grants"
#~ msgstr "bevillinger"

#~ msgid "Configure Microsoft Graph"
#~ msgstr "Konfigurér Microsoft Graph"

#~ msgid ""
#~ "To use this service, you must allow OSdatascanner access to its content."
#~ msgstr ""
#~ "For at benytte denne tjeneste skal du tillade OSdatascanner adgang til "
#~ "tjenestens indhold."

#~ msgid "Name/URL"
#~ msgstr "Navn/URL"

#~ msgid "Approved"
#~ msgstr "Godkendt"

#~ msgid "Automatic"
#~ msgstr "Automatisk"

#~ msgid "Is approved"
#~ msgstr "Er godkendt"

#~ msgid "Is not approved"
#~ msgstr "Er ikke godkendt"

#~ msgid "Next scan: "
#~ msgstr "Næste scan: "

#~ msgid "Validation status for"
#~ msgstr "Valideringstatus for"

#~ msgid "has been set to"
#~ msgstr "er blevet indstillet til"

#~ msgid "Edit scanner"
#~ msgstr "Rediger scanner"

#~ msgid "Last updated"
#~ msgstr "Sidst opdateret"

#~ msgid "phone"
#~ msgstr "telefon"

#~ msgid "Outlook settings"
#~ msgstr "Outlook indstillinger"

#~ msgid "The domain must start with '@'"
#~ msgstr "Domænet skal starte med '@'"

#~ msgid "covered accounts"
#~ msgstr "dækkede konti"

#~ msgid "Create"
#~ msgstr "Opret"

#~ msgid "-- Please select a rule below --"
#~ msgstr "-- Vælg venligst en regel herunder --"

#~ msgid "Select all"
#~ msgstr "Vælg alle"

#~ msgid "Add LDAP configuration"
#~ msgstr "Tilføj LDAP-konfiguration"

#~ msgid "All scanners"
#~ msgstr "Alle scannere"

#~ msgid "Rule violates invariants"
#~ msgstr "Reglen overholder ikke kriterierne"

#~ msgid "Add rules"
#~ msgstr "Tilføj regler"

#~ msgid "Available rules"
#~ msgstr "Tilgængelige regler"

#~ msgid "Selected rules"
#~ msgstr "Valgte regler"

#~ msgid "Add exclusion rule"
#~ msgstr "Tilføj udelukkelsesregel"

#~ msgid "Available exclusion rules"
#~ msgstr "Tilgængelige udelukkelsesregler"

#~ msgid "Selected exclusion rules"
#~ msgstr "Valgte udelukkelsesregler"

#~ msgid "Show expression"
#~ msgstr "Vis udtryk"

#~ msgid "Done"
#~ msgstr "Udført"

#, python-brace-format
#~ msgid "Administrator: {user} (for {client})"
#~ msgstr "Administrator: {user} (for {client})"

#, python-brace-format
#~ msgid "<Administrator: {uid} (User) for {cid} (Client)>"
#~ msgstr "<Administrator: {uid} (User) for {cid} (Client)>"

#, python-format
#~ msgid ""
#~ "\n"
#~ "\t<strong>%(total_objects)s</strong> objects were scanned - <strong>"
#~ "%(object_size|filesizeformat)s</strong> in total - in <strong>"
#~ "%(completion_time)s</strong>.\n"
#~ "    "
#~ msgstr ""
#~ "\n"
#~ "\tDer blev scannet <strong>%(total_objects)s</strong> objekter - i alt "
#~ "<strong>%(object_size|filesizeformat)s</strong> - Scanner tog <strong>"
#~ "%(completion_time)s</strong>.\n"
#~ "    "

#, python-format
#~ msgid ""
#~ "\n"
#~ "%(total_objects)s objects were scanned - %(object_size|filesizeformat)s "
#~ "in total - in %(completion_time)s.\n"
#~ msgstr ""
#~ "\n"
#~ "Der blev scannet %(total_objects)s objekter - i alt "
#~ "%(object_size|filesizeformat)s - i %(completion_time)s.\n"

#, python-format
#~ msgid "%(value)s is not a valid SID"
#~ msgstr "%(value)s er ikke et gyldigt SID"

#~ msgid "SID"
#~ msgstr "SID"

#~ msgid "alias ID"
#~ msgstr "alias ID"

#, python-brace-format
#~ msgid "Alias ({type}) for {account_user}: {value}"
#~ msgstr "Alias ({type}) for {account_user}: {value}"

#~ msgid "parent unit"
#~ msgstr "overordnet enhed"

#~ msgid "data protection officer"
#~ msgstr "data protection officer"

#~ msgid "position"
#~ msgstr "tilknytning"

#~ msgid "positions"
#~ msgstr "tilknytninger"

#, python-brace-format
#~ msgid "{cls}: {account} ({role}) at {unit}"
#~ msgstr "{cls}: {account} ({role}) ved {unit}"

#~ msgid "fraction explored"
#~ msgstr "objekter udforsket"

#~ msgid "fraction scanned"
#~ msgstr "scannet"

#~ msgid "Please make sure all fields are filled in correctly:"
#~ msgstr "Følgende felter er ikke udfyldt korrekt:"

#~ msgid "Organization:"
#~ msgstr "Organisation:"

#~ msgid "The following fields are not filled correctly:"
#~ msgstr "Følgende felter er ikke udfyldt korrekt:"

#~ msgid "New password:"
#~ msgstr "Ny adgangskode:"

#~ msgid "Confirm password:"
#~ msgstr "Bekræft adgangskode"

#~ msgid "Change my password"
#~ msgstr "Ændre min adgangskode"

#~ msgid "out of"
#~ msgstr "ud af"

#~ msgid "about"
#~ msgstr "ca."

#~ msgid "left"
#~ msgstr "tilbage"

#~ msgid "Estimating ..."
#~ msgstr "Estimerer..."<|MERGE_RESOLUTION|>--- conflicted
+++ resolved
@@ -9,23 +9,6 @@
 msgstr ""
 "Project-Id-Version: \n"
 "Report-Msgid-Bugs-To: \n"
-<<<<<<< HEAD
-<<<<<<< HEAD
-<<<<<<< HEAD
-<<<<<<< HEAD
-"POT-Creation-Date: 2024-07-03 14:44+0200\n"
-=======
-"POT-Creation-Date: 2024-07-08 14:42+0200\n"
->>>>>>> 9b9815d5f (Support for files and text. Now also shows up in the results section.)
-=======
-"POT-Creation-Date: 2024-07-09 09:13+0200\n"
->>>>>>> e5e02736a (Fixed miniscan_results.)
-=======
-"POT-Creation-Date: 2024-07-11 15:38+0200\n"
->>>>>>> a76602bf6 (KLE classification implemented in miniscanner. Now loads json file via prepare.sh in /code/resources/downloads/os2kledata/. Add a blank rule like regex() for when only using classification ?)
-=======
-"POT-Creation-Date: 2024-07-11 14:53+0200\n"
->>>>>>> 05202319
 "PO-Revision-Date: 2021-08-07 09:10+0200\n"
 "Last-Translator: Magenta Aps\n"
 "Language-Team: 2. sal\n"
@@ -2026,24 +2009,13 @@
 
 #: adminapp/templates/miniscan.html:24
 msgid ""
-<<<<<<< HEAD
-<<<<<<< HEAD
-"The mini-scanner lets you execute any OSdatascanner rule on a single file, "
-"and returns the results directly to this page."
-=======
 "The mini-scanner lets you execute any OSdatascanner rule on a single file or "
 "piece of text. It returns the results directly to this page."
->>>>>>> 9b9815d5f (Support for files and text. Now also shows up in the results section.)
-=======
-"The mini-scanner lets you execute any OSdatascanner rule on a single file or "
-"piece of text. It returns the results directly to this page."
->>>>>>> 05202319
 msgstr ""
 "Med miniscanneren kan man afvikle en vilkårlig OSdatascanner-regel på én "
 "enkel fil eller tekst-stykke. "
 "Resultaterne vises længere nede på denne side."
 
-<<<<<<< HEAD
 #: adminapp/templates/miniscan.html:30 adminapp/templates/miniscan.html:60
 msgid "Maximum allowed file size is: "
 msgstr "Den maksimalt tilladte filstørrelse er: "
@@ -2068,52 +2040,6 @@
 msgid "Enter your text below"
 msgstr ""
 
-<<<<<<< HEAD
-#: adminapp/templates/miniscan.html:72
-msgid "Rule to execute"
-msgstr "Definér regel"
-
-#: adminapp/templates/miniscan.html:74
-msgid "Selected rule: "
-msgstr "Valgte regel: "
-
-#: adminapp/templates/miniscan.html:75
-msgid "None"
-msgstr "Ingen"
-
-#: adminapp/templates/miniscan.html:81 adminapp/templates/miniscan.html:82
-#: adminapp/templates/miniscan.html:115
-msgid "Upload a rule from the list"
-msgstr "Indlæs en regel fra listen"
-
-#: adminapp/templates/miniscan.html:82
-msgid "Load rule"
-msgstr "Indlæs regel"
-
-#: adminapp/templates/miniscan.html:88 adminapp/templates/miniscan.html:89
-#: adminapp/templates/miniscan.html:90
-msgid "Run"
-msgstr "Kør"
-
-#: adminapp/templates/miniscan.html:88 adminapp/templates/miniscan.html:89
-msgid "scanner"
-msgstr "scanner"
-
-#: adminapp/templates/miniscan.html:93 adminapp/templates/miniscan.html:94
-#: adminapp/templates/miniscan.html:95
-msgid "Clear"
-msgstr "Ryd"
-
-#: adminapp/templates/miniscan.html:93 adminapp/templates/miniscan.html:94
-msgid "content"
-msgstr "indhold"
-
-#: adminapp/templates/miniscan.html:98
-msgid "Scan result"
-msgstr "Scanresultat"
-
-#: adminapp/templates/miniscan.html:99
-=======
 #: adminapp/templates/miniscan.html:85
 msgid "Enable classification (slower)"
 msgstr "Slå klassifikation til (langsomere)"
@@ -2162,81 +2088,6 @@
 msgstr "Scanresultat"
 
 #: adminapp/templates/miniscan.html:115
->>>>>>> 9b9815d5f (Support for files and text. Now also shows up in the results section.)
-=======
-#: adminapp/templates/miniscan.html:31 adminapp/templates/miniscan.html:66
-msgid "Maximum allowed file size is: "
-msgstr "Den maksimalt tilladte filstørrelse er: "
-
-#: adminapp/templates/miniscan.html:45
-msgid "File to scan"
-msgstr "Upload fil"
-
-#: adminapp/templates/miniscan.html:56 adminapp/templates/miniscan.html:57
-msgid "Clear selected file"
-msgstr "Ryd valgt fil"
-
-#: adminapp/templates/miniscan.html:60
-msgid "Clear file"
-msgstr "Ryd fil"
-
-#: adminapp/templates/miniscan.html:64
-msgid "The selected file is too big!"
-msgstr "Den valgte fil er for stor!"
-
-#: adminapp/templates/miniscan.html:68
-msgid "Please, select another (smaller) file to scan."
-msgstr "Vælg venligst at scanne en anden (mindre) fil."
-
-#: adminapp/templates/miniscan.html:72
-msgid "Enter your text below"
-msgstr "Tast venligst text nedenfor"
-
-#: adminapp/templates/miniscan.html:77
-msgid "Rule to execute"
-msgstr "Definér regel"
-
-#: adminapp/templates/miniscan.html:79
-msgid "Selected rule: "
-msgstr "Valgte regel: "
-
-#: adminapp/templates/miniscan.html:80
-msgid "None"
-msgstr "Ingen"
-
-#: adminapp/templates/miniscan.html:86 adminapp/templates/miniscan.html:87
-#: adminapp/templates/miniscan.html:120
-msgid "Upload a rule from the list"
-msgstr "Indlæs en regel fra listen"
-
-#: adminapp/templates/miniscan.html:87
-msgid "Load rule"
-msgstr "Indlæs regel"
-
-#: adminapp/templates/miniscan.html:93 adminapp/templates/miniscan.html:94
-#: adminapp/templates/miniscan.html:95
-msgid "Run"
-msgstr "Kør"
-
-#: adminapp/templates/miniscan.html:93 adminapp/templates/miniscan.html:94
-msgid "scanner"
-msgstr "scanner"
-
-#: adminapp/templates/miniscan.html:98 adminapp/templates/miniscan.html:99
-#: adminapp/templates/miniscan.html:100
-msgid "Clear"
-msgstr "Ryd"
-
-#: adminapp/templates/miniscan.html:98 adminapp/templates/miniscan.html:99
-msgid "content"
-msgstr "indhold"
-
-#: adminapp/templates/miniscan.html:103
-msgid "Scan result"
-msgstr "Scanresultat"
-
-#: adminapp/templates/miniscan.html:104
->>>>>>> 05202319
 msgid "(none yet)"
 msgstr "(endnu ingen)"
 
@@ -3548,13 +3399,11 @@
 msgid "Account not found."
 msgstr "Konto ikke fundet."
 
-<<<<<<< HEAD
 #~ msgid "Write here"
 #~ msgstr "Skriv her"
-=======
+
 #~ msgid "Classification"
 #~ msgstr "Klassifikation"
->>>>>>> a76602bf6 (KLE classification implemented in miniscanner. Now loads json file via prepare.sh in /code/resources/downloads/os2kledata/. Add a blank rule like regex() for when only using classification ?)
 
 #~ msgid "grants"
 #~ msgstr "bevillinger"
