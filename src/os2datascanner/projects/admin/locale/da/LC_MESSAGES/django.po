# Danish translation of the Admin module of OS2datascanner.
# Copyright (C) 2021 - Magenta ApS
# This file is distributed under the same license as the Admin module of
# OS2datascanner.
# IBP <ibp@magenta.dk>, 2021.
#
#, fuzzy
msgid ""
msgstr ""
"Project-Id-Version: \n"
"Report-Msgid-Bugs-To: \n"
<<<<<<< HEAD
"POT-Creation-Date: 2024-07-03 14:44+0200\n"
=======
"POT-Creation-Date: 2024-07-11 14:53+0200\n"
>>>>>>> 05202319
"PO-Revision-Date: 2021-08-07 09:10+0200\n"
"Last-Translator: Magenta Aps\n"
"Language-Team: 2. sal\n"
"Language: Danish\n"
"MIME-Version: 1.0\n"
"Content-Type: text/plain; charset=UTF-8\n"
"Content-Transfer-Encoding: 8bit\n"
"Plural-Forms: nplurals=2; plural=(n != 1);\n"

#: adminapp/admin.py:80
msgid "CPR rule should not be used more than once"
msgstr "CPR-reglen kan ikke bruges mere end én gang"

#: adminapp/admin.py:84
msgid "Health-information rule should not be used more than once"
msgstr "Helbredsinformations-reglen kan ikke bruges mere end én gang"

#: adminapp/admin.py:140
msgid "An errorlog cannot both be new and removed"
msgstr "En fejlbesked kan ikke både være ny og fjernet"

#: adminapp/admin.py:179
msgid "Change new-status to True"
msgstr "Sæt ny-status til True"

#: adminapp/admin.py:183
#, python-brace-format
msgid ""
"Changed {qs_count} elements new-status to True. Note: if the element has its "
"is_removed attribute set to True, it has not been changed."
msgstr ""
"Ændrede {qs_count} elementers ny-status til True. Bemærk: hvis et element "
"har er_fjernet attributtet sat til True, så er den ikke blevet ændret"

#: adminapp/admin.py:188
msgid "Change new-status to False"
msgstr "Sæt ny-status til False"

#: adminapp/admin.py:192
#, python-brace-format
msgid "Changed {qs_count} elements new-status to False"
msgstr "Ændrede {qs_count} elementers ny-status til False"

#: adminapp/admin.py:195
msgid "Change removed-status to True"
msgstr "Sæt fjernet-status til True"

#: adminapp/admin.py:199
#, python-brace-format
msgid "Changed {qs_count} elements removed-status to True"
msgstr "Ændrede {qs_count} elementers fjernet-status til True"

#: adminapp/admin.py:202
msgid "Change removed-status to False"
msgstr "Sæt fjernet-status til False"

#: adminapp/admin.py:206
#, python-brace-format
msgid "Changed {qs_count} elements removed-status to False"
msgstr "Ændrede {qs_count} elementers fjernet-status til False"

#: adminapp/admin.py:224
msgid "Change resolved-status to True"
msgstr "Sæt løst-status til True"

#: adminapp/admin.py:228
#, python-brace-format
msgid "Changed {qs_count} elements resolved-status to True"
msgstr "Ændrede {qs_count} elementers ny-status til True"

#: adminapp/admin.py:231
msgid "Change resolved-status to False"
msgstr "Sæt fjernet-status til False"

#: adminapp/admin.py:235
#, python-brace-format
msgid "Changed {qs_count} elements resolved-status to False"
msgstr "Ændrede {qs_count} elementers ny-status til False"

#: adminapp/management/commands/start_scan.py:19
msgid "the primary key of the scanner job to start"
msgstr "primærnøglen på det scannerjob, der skal startes"

#: adminapp/management/commands/start_scan.py:23
msgid "only scan objects previously scheduled for a checkup"
msgstr "scan kun objekter, der har checkup tilknyttet"

#: adminapp/management/commands/start_scan.py:27
msgid "disable the last modification date check for everything in this scan"
msgstr "slå sidst ændret-funktion fra for alt i dette scan"

#: adminapp/management/commands/start_scan.py:35
#, python-brace-format
msgid "no scanner job exists with id {id}"
msgstr "intet scannerjob findes med id {id}"

#: adminapp/management/commands/test_checkup.py:22
msgid "the primary key of the scheduled checkup to touch"
msgstr "primærnøglen på det checkup der skal berøres"

#: adminapp/management/commands/test_checkup.py:26
msgid "print metadata of the touched checkup"
msgstr "udskriv metadata af det berørte checkup"

#: adminapp/management/commands/test_checkup.py:35
#, python-brace-format
msgid "no scheduled checkup exists with id {id}"
msgstr "intet planlagt checkup findes med id {id}"

#: adminapp/models/apikey.py:16 adminapp/models/rules.py:47
#: adminapp/models/scannerjobs/scanner.py:93 adminapp/models/usererrorlog.py:52
#: import_services/models/msgraph_import_job.py:28
#: import_services/models/os2mo_import_job.py:70
#: import_services/models/realm.py:29
msgid "organization"
msgstr "organisation"

#: adminapp/models/apikey.py:30
msgid "API key"
msgstr "API-nøgle"

#: adminapp/models/apikey.py:31
msgid "API keys"
msgstr "API-nøgler"

#: adminapp/models/authentication.py:14
msgid "Brugernavn"
msgstr "Username"

#: adminapp/models/authentication.py:18
msgid "Initialization Vector"
msgstr "Initaliserings vektor"

#: adminapp/models/authentication.py:25 adminapp/views/filescanner_views.py:180
msgid "User domain"
msgstr "Brugerdomæne"

#: adminapp/models/authentication.py:30
#: adminapp/models/authenticationmethods.py:10
msgid "Login method"
msgstr "Login metode"

#: adminapp/models/rules.py:40 adminapp/models/scannerjobs/scanner.py:86
#: core/models/client.py:75
#: organizations/templates/organizations/org_table.html:37
#: organizations/templates/organizations/orgunit_list.html:121
msgid "name"
msgstr "navn"

#: adminapp/models/rules.py:53
msgid "description"
msgstr "Beskrivelse"

#: adminapp/models/rules.py:59
msgid "sensitivity"
msgstr "Følsomhed"

#: adminapp/models/rules.py:90
#: adminapp/templates/components/rules/customrule_form.html:64
#: adminapp/templates/components/rules/regexrule_form.html:135
msgid "Rule"
msgstr "Regel"

#: adminapp/models/scannerjobs/analysisscanner.py:71
msgid "Mime type"
msgstr "Filformat"

#: adminapp/models/scannerjobs/filescanner.py:36
msgid "drive letter"
msgstr "drevbogstav"

#: adminapp/models/scannerjobs/filescanner.py:39
msgid "skip super-hidden files"
msgstr "spring over superskjulte filer"

#: adminapp/models/scannerjobs/filescanner.py:40
msgid ""
"do not scan files with the HIDDEN and SYSTEM bits set, or files with the "
"HIDDEN bit set whose name starts with a tilde"
msgstr ""
"lad være med at scanne filer med både HIDDEN- og SYSTEM-attributter sat, "
"samt filer med HIDDEN-attribut sat og et navn med tilde-tegn foran"

#: adminapp/models/scannerjobs/filescanner.py:45
msgid "UNC is home root"
msgstr "UNC er brugermappernes rod"

#: adminapp/models/scannerjobs/filescanner.py:46
msgid ""
"all folders under the given UNC are user home folders; their owners have "
"responsibility for everything they contain regardless of other filesystem "
"metadata"
msgstr ""
"alle mapper under det givne UNC er brugernes hjemmemapper: deres ejere har "
"ansvar for alt, der ligger derinde, uanset hvad filsystemet ellers må sige"

#: adminapp/models/scannerjobs/filescanner.py:88
msgid "UNC must follow the UNC format"
msgstr "UNC skal følge UNC-format"

#: adminapp/models/scannerjobs/msgraph.py:74
msgid "Scan deleted items folder"
msgstr "Scan slettet post mappe"

#: adminapp/models/scannerjobs/msgraph.py:75
msgid "Include emails in the deleted post folder"
msgstr "Inkludér emails i slettet post mappe"

#: adminapp/models/scannerjobs/msgraph.py:80
msgid "Scan syncissues folder"
msgstr "Scan synkroniseringsproblemer mappe"

#: adminapp/models/scannerjobs/msgraph.py:81
msgid "Include emails in the syncissues folder"
msgstr "Inkludér emails i synkroniseringsproblemer mappe"

#: adminapp/models/scannerjobs/msgraph.py:86
msgid "Scan attachments"
msgstr "Scan vedhæftninger"

#: adminapp/models/scannerjobs/msgraph.py:87
msgid "Scan attached files"
msgstr "Scan vedhæftede filer"

#: adminapp/models/scannerjobs/msgraph.py:189
#: adminapp/models/scannerjobs/webscanner.py:43
msgid "check dead links"
msgstr "tjek døde links"

#: adminapp/models/scannerjobs/scanner.py:102
msgid "organizational unit"
msgstr "organisatorisk enhed"

#: adminapp/models/scannerjobs/scanner.py:109
msgid "planned execution"
msgstr "planlagt afvikling"

#: adminapp/models/scannerjobs/scanner.py:114
msgid "scan images"
msgstr "scan billeder"

#: adminapp/models/scannerjobs/scanner.py:119
msgid "check date of last modification"
msgstr "tjek dato for sidste ændring"

#: adminapp/models/scannerjobs/scanner.py:124
msgid "only notify superadmin"
msgstr "underret kun superadmin"

#: adminapp/models/scannerjobs/scanner.py:129
msgid "keep false positives"
msgstr "behold falske positive"

#: adminapp/models/scannerjobs/scanner.py:130
msgid ""
"Retain false positives in the report module, regardless of the current state "
"of the matched sources."
msgstr ""
"Bevar falske positiver i rapportmodulet, uanset den nuværende tilstand af de "
"matchede kilder."

#: adminapp/models/scannerjobs/scanner.py:141
msgid "rule"
msgstr "regel"

#: adminapp/models/scannerjobs/scanner.py:149
msgid "Unverified"
msgstr "Ugyldig"

#: adminapp/models/scannerjobs/scanner.py:150
msgid "Verified"
msgstr "Gyldig"

#: adminapp/models/scannerjobs/scanner.py:156
msgid "username"
msgstr "brugernavn"

#: adminapp/models/scannerjobs/scanner.py:161
msgid "validation status"
msgstr "valideringstatus"

#: adminapp/models/scannerjobs/scanner.py:166
msgid "exclusion rule"
msgstr "udelukkelsesregel"

#: adminapp/models/scannerjobs/scanner.py:218
msgid "The scanner job could not be started because it has no assigned rules."
msgstr ""
"Scannerjobbet kunne ikke startes, da det ikke har nogle tilknyttede regler."

#: adminapp/models/scannerjobs/scanner.py:221
msgid "The scanner job could not be started because it is not validated."
msgstr "Scannerjobbet kunne ikke startes, da det ikke er valideret."

#: adminapp/models/scannerjobs/scanner.py:224
msgid "The scanner job could not be started because it is already running."
msgstr "Scannerjobbet kunne ikke startes, da det allerede er i gang."

#: adminapp/models/scannerjobs/scanner_helpers.py:35
msgid "connected scanner job"
msgstr "tilknyttet scannerjob"

#: adminapp/models/scannerjobs/scanner_helpers.py:39
msgid "path"
msgstr "sti"

#: adminapp/models/scannerjobs/scanner_helpers.py:72
msgid "total sources"
msgstr "antal kilder"

#: adminapp/models/scannerjobs/scanner_helpers.py:77
msgid "explored sources"
msgstr "udforskede kilder"

#: adminapp/models/scannerjobs/scanner_helpers.py:82
msgid "total objects"
msgstr "antal objekter"

#: adminapp/models/scannerjobs/scanner_helpers.py:87
msgid "scanned objects"
msgstr "scannede objekter"

#: adminapp/models/scannerjobs/scanner_helpers.py:92
msgid "size of scanned objects"
msgstr "størrelse af scannede objekter"

#: adminapp/models/scannerjobs/scanner_helpers.py:98
msgid "message"
msgstr "Fejlbesked"

#: adminapp/models/scannerjobs/scanner_helpers.py:106
msgid "matches found"
msgstr "resultater fundet"

#: adminapp/models/scannerjobs/scanner_helpers.py:113
msgid "files skipped by last modified check"
msgstr "uændrede filer sprunget over af 'Tjek dato for sidste ændring'"

#: adminapp/models/scannerjobs/scanner_helpers.py:191
#: import_services/models/exported_mixin.py:37
msgid "last modified"
msgstr "senest opdateret"

#: adminapp/models/scannerjobs/scanner_helpers.py:196
msgid "scan tag"
msgstr "scan tag"

#: adminapp/models/scannerjobs/scanner_helpers.py:203
msgid "associated scanner job"
msgstr "tilknyttet scannerjob"

#: adminapp/models/scannerjobs/scanner_helpers.py:208
msgid "resolved"
msgstr "løst"

#: adminapp/models/scannerjobs/scanner_helpers.py:262
msgid "Start time"
msgstr "Startet"

#: adminapp/models/scannerjobs/scanner_helpers.py:265
#: adminapp/models/usererrorlog.py:29
msgid "scan status"
msgstr "scanstatus"

#: adminapp/models/scannerjobs/scanner_helpers.py:266
msgid "scan statuses"
msgstr "scanstatusser"

#: adminapp/models/scannerjobs/scanner_helpers.py:322
msgid "timestamp"
msgstr "tidsstempel"

#: adminapp/models/scannerjobs/scanner_helpers.py:330
msgid "scan status snapshot"
msgstr "scanstatus snapshot"

#: adminapp/models/scannerjobs/scanner_helpers.py:331
msgid "scan status snapshots"
msgstr "scanstatus snapshot"

#: adminapp/models/scannerjobs/webscanner.py:59
msgid "validation method"
msgstr "valideringsmetode"

#: adminapp/models/scannerjobs/webscanner.py:65
msgid "sitemap file"
msgstr "sitemap fil"

#: adminapp/models/scannerjobs/webscanner.py:72
msgid "sitemap url"
msgstr "sitemap url"

#: adminapp/models/scannerjobs/webscanner.py:77
msgid "crawl the sitemap's content"
msgstr "crawle i sitemap-filens indhold"

#: adminapp/models/scannerjobs/webscanner.py:79
msgid ""
"instead of just treating the sitemap as a complete list of links, run the "
"crawler on those links as well"
msgstr ""
"i stedet for at betragte sitemap-filen som en liste af alle relevante links, "
"kør crawleren på selve disse links"

#: adminapp/models/scannerjobs/webscanner.py:85
msgid "download Sitemap from server"
msgstr "hent Sitemap fra serveren"

#: adminapp/models/scannerjobs/webscanner.py:90
msgid "reduce communication"
msgstr "formindsk kommunikation"

#: adminapp/models/scannerjobs/webscanner.py:92
msgid ""
"reduce the number of HTTP requests made to the server by unconditionally "
"trusting the content of the sitemap"
msgstr ""
"formindsk antallet af HTTP-anmodninger til serveren ved at stole ubetinget "
"på sitemap-filens indhold"

#: adminapp/models/scannerjobs/webscanner.py:100
msgid "comma-separated list of urls to exclude"
msgstr "Kommasepareret liste af URLs der skal eksluderes"

#: adminapp/models/scannerjobs/webscanner.py:102
msgid ""
"Be sure to include a trailing '/'to enforce path matching, i.e. https://"
"example.com/images/ instead of https://example.com/images"
msgstr ""
"Afslut URL'en med '/' for at sikre sti-matching, i.e. https://example.com/"
"images/ i stedet for https://example.com/images"

#: adminapp/models/scannerjobs/webscanner.py:108
msgid "extended hint support"
msgstr "udvidet hint-understøttelse"

#: adminapp/models/scannerjobs/webscanner.py:110
msgid ""
"present pages by their HTML titles and allow the presentation of links to be "
"overridden"
msgstr ""
"navngiv sider efter HTML-overskrift og tillad specificering af alternative "
"visningsformer for URL'er"

#: adminapp/models/sensitivity_level.py:33
msgid "Critical"
msgstr "Kritisk"

#: adminapp/models/sensitivity_level.py:34
msgid "Problem"
msgstr "Problem"

#: adminapp/models/sensitivity_level.py:35
msgid "Warning"
msgstr "Advarsel"

#: adminapp/models/sensitivity_level.py:36
msgid "Notification"
msgstr "Notifikation"

#: adminapp/models/usererrorlog.py:10
msgid ""
"Folder at the path is using outdated encoding. Please rename the folder."
msgstr "Mappe på stien indeholder forældet indkodning. Omdøb venligst mappen."

#: adminapp/models/usererrorlog.py:13
msgid ""
"An object was skipped either because it could not be opened or it was taking "
"too long to scan."
msgstr ""
"Et objekt blev sprunget over enten fordi det ikke kunne åbnes eller at det "
"tog for lang tid at skanne."

#: adminapp/models/usererrorlog.py:23 adminapp/templates/error_log.html:243
msgid "error log"
msgstr "fejlbesked"

#: adminapp/models/usererrorlog.py:24
msgid "error logs"
msgstr "fejlbeskeder"

#: adminapp/models/usererrorlog.py:33 adminapp/templates/error_log.html:173
#: adminapp/views/scanner_views.py:366
msgid "Path"
msgstr "Sti"

#: adminapp/models/usererrorlog.py:38 adminapp/views/scanner_views.py:368
msgid "Error message"
msgstr "Fejlbesked"

#: adminapp/models/usererrorlog.py:57
msgid "Is new"
msgstr "Er ny"

#: adminapp/models/usererrorlog.py:61
msgid "Is removed"
msgstr "Er fjernet"

#: adminapp/models/usererrorlog.py:71
#, python-brace-format
msgid "Could not open a connection to {0}"
msgstr "Kunne ikke åbne en forbindelse til {0}"

#: adminapp/models/usererrorlog.py:77
msgid "User friendly error message"
msgstr "Brugervenlig fejlbesked"

#: adminapp/templates/components/admin_widgets/rule_builder.html:26
msgid "all of"
msgstr "alle fra"

#: adminapp/templates/components/admin_widgets/rule_builder.html:27
msgid "one of"
msgstr "én fra"

#: adminapp/templates/components/admin_widgets/rule_builder.html:28
msgid "not"
msgstr "ikke"

#: adminapp/templates/components/admin_widgets/rule_builder.html:29
msgid "CPR-nr."
msgstr "CPR-nr."

#: adminapp/templates/components/admin_widgets/rule_builder.html:30
msgid "regular expression"
msgstr "regulært udtryk"

#: adminapp/templates/components/admin_widgets/rule_builder.html:31
msgid "health information"
msgstr "helbredsinformation"

#: adminapp/templates/components/admin_widgets/rule_builder.html:32
msgid "names"
msgstr "personnavne"

#: adminapp/templates/components/admin_widgets/rule_builder.html:33
msgid "address"
msgstr "adresse"

#: adminapp/templates/components/admin_widgets/rule_builder.html:34
msgid "e-mail header"
msgstr "e-mail header"

#: adminapp/templates/components/admin_widgets/rule_builder.html:35
msgid "Experimental"
msgstr "Eksperimentel"

#: adminapp/templates/components/admin_widgets/rule_builder.html:36
msgid "CPR-nr. (Turbo)"
msgstr "CPR-nr. (Turbo)"

#: adminapp/templates/components/admin_widgets/rule_builder.html:37
msgid "health information (Turbo)"
msgstr "helbredsinformation (Turbo)"

#: adminapp/templates/components/admin_widgets/rule_builder.html:38
msgid "passport"
msgstr "pas"

#: adminapp/templates/components/admin_widgets/rule_builder.html:45
#: adminapp/templates/components/admin_widgets/rule_builder.html:86
#: adminapp/templates/components/admin_widgets/rule_builder.html:124
#: adminapp/templatetags/utility_tags.py:62
msgid "and"
msgstr "og"

#: adminapp/templates/components/admin_widgets/rule_builder.html:60
msgid "or"
msgstr "eller"

#: adminapp/templates/components/admin_widgets/rule_builder.html:77
#: adminapp/templates/components/admin_widgets/rule_builder.html:102
#: adminapp/templates/components/admin_widgets/rule_builder.html:119
msgid "with"
msgstr "med"

#: adminapp/templates/components/admin_widgets/rule_builder.html:80
#: adminapp/templates/components/admin_widgets/rule_builder.html:122
msgid "modulus 11-,"
msgstr "modulus 11-,"

#: adminapp/templates/components/admin_widgets/rule_builder.html:84
msgid "probability,-"
msgstr "sandsynligheds-,"

#: adminapp/templates/components/admin_widgets/rule_builder.html:89
msgid "context check."
msgstr "konteksttjek."

#: adminapp/templates/components/admin_widgets/rule_builder.html:92
msgid "Exceptions:"
msgstr "Undtagelser:"

#: adminapp/templates/components/admin_widgets/rule_builder.html:98
msgid "Regular expression"
msgstr "Regulært udtryk"

#: adminapp/templates/components/admin_widgets/rule_builder.html:105
msgid "expanded matching"
msgstr "udvidet søgning"

#: adminapp/templates/components/admin_widgets/rule_builder.html:111
msgid "field name"
msgstr "navn på felt"

#: adminapp/templates/components/admin_widgets/rule_builder.html:113
msgctxt "verb"
msgid "matches"
msgstr "resultater fundet"

#: adminapp/templates/components/admin_widgets/rule_builder.html:127
msgid "context check"
msgstr "konteksttjek"

#: adminapp/templates/components/analysis/analysis_template.html:8
#: adminapp/templates/components/navigation/navigation.html:34
msgid "Analysis"
msgstr "Analyse"

#: adminapp/templates/components/analysis/analysis_template.html:22
#: organizations/templates/organizations/account_detail.html:186
msgid "Choose scannerjob"
msgstr "Vælg scannerjob"

#: adminapp/templates/components/analysis/analysis_template.html:43
#: adminapp/templates/components/analysis/analysis_template.html:44
#: adminapp/templates/components/analysis/analysis_template.html:46
msgid "Run analysis scan"
msgstr "Kør analyse-scan"

#: adminapp/templates/components/analysis/analysis_template.html:51
msgid "This scannertype is not supported by analysis scans! ... Yet!"
msgstr "Denne scannertype er ikke understøttet af analysescan! ... Endnu!"

#: adminapp/templates/components/analysis/analysis_template.html:57
msgid "Number of files"
msgstr "Antal filer"

#: adminapp/templates/components/analysis/analysis_template.html:58
msgid "Overview of the number of each identified file type"
msgstr "Overblik over antallet af hver enkelt identificeret filtype"

#: adminapp/templates/components/analysis/analysis_template.html:73
msgid "Storage"
msgstr "Opbevaringsplads"

#: adminapp/templates/components/analysis/analysis_template.html:74
msgid "Overview of storage for different filetypes"
msgstr "Overblik over opbevaringsplads for de forskellige filtyper"

#: adminapp/templates/components/analysis/analysis_template.html:89
msgid "File size distribution"
msgstr "Distribution af filstørrelser"

#: adminapp/templates/components/analysis/analysis_template.html:90
msgid "Overview of number of files "
msgstr "Overblik over antallet af filer"

#: adminapp/templates/components/analysis/analysis_template.html:108
msgid "Choose a scannerjob to start a new scan or view analysis"
msgstr "Vælg et scannerjob for at starte et analyse-scan eller se analyse"

#: adminapp/templates/components/common/breadcrumb.html:5
#: adminapp/templates/components/navigation/navigation.html:17
#: adminapp/templates/components/scanner/scan_completed.html:82
#: adminapp/templates/components/scanstatus/scan_status_table.html:40
#: adminapp/templates/scanners.html:25
msgid "Scannerjob"
msgstr "Scannerjob"

#: adminapp/templates/components/common/breadcrumb.html:10
#: adminapp/templates/components/navigation/scanner_tabs.html:7
msgid "Webscanner"
msgstr "Webscanner"

#: adminapp/templates/components/common/breadcrumb.html:14
#: adminapp/templates/components/navigation/scanner_tabs.html:10
msgid "Filescanner"
msgstr "Filscanner"

#: adminapp/templates/components/common/breadcrumb.html:18
#: adminapp/templates/components/navigation/scanner_tabs.html:13
msgid "Exchangescanner"
msgstr "Exchangescanner"

#: adminapp/templates/components/common/breadcrumb.html:22
#: adminapp/templates/components/navigation/scanner_tabs.html:19
msgid "Office 365 mailscanner"
msgstr "Office 365 mailscanner"

#: adminapp/templates/components/common/breadcrumb.html:26
#: adminapp/templates/components/navigation/scanner_tabs.html:23
msgid "Office 365 OneDrive filescanner"
msgstr "Office 365 OneDrive filscanner"

#: adminapp/templates/components/common/breadcrumb.html:30
msgid "Office 365 calendarscanner"
msgstr "Office 365 kalenderscanner"

#: adminapp/templates/components/common/breadcrumb.html:34
#: adminapp/templates/components/navigation/scanner_tabs.html:37
msgid "Google Drive scanner"
msgstr "Google Drive scanner"

#: adminapp/templates/components/common/breadcrumb.html:38
#: adminapp/templates/components/navigation/scanner_tabs.html:40
msgid "Gmailscanner"
msgstr "Gmailscanner"

#: adminapp/templates/components/common/breadcrumb.html:42
#: adminapp/templates/components/navigation/scanner_tabs.html:43
msgid "Sbsysscanner"
msgstr "Sbsysscanner"

#: adminapp/templates/components/common/breadcrumb.html:48
#: adminapp/templates/components/scanner/scanner_form.html:110
msgid "Edit scannerjob"
msgstr "Rediger scannerjob"

#: adminapp/templates/components/common/breadcrumb.html:50
#: adminapp/templates/components/scanner/scanner_form.html:112
#: adminapp/templates/components/scanner/scanner_no_client_credentials.html:14
msgid "Create new scannerjob"
msgstr "Opret nyt scannerjob"

#: adminapp/templates/components/common/breadcrumb.html:55
#: adminapp/templates/components/navigation/navigation.html:41
#: adminapp/templates/rules.html:19 adminapp/templates/rules.html:39
msgid "Rules"
msgstr "Regler"

#: adminapp/templates/components/common/breadcrumb.html:60
#: adminapp/templates/components/rules/customrule_form.html:19
#: adminapp/templates/components/rules/regexrule_form.html:90
msgid "Edit rule"
msgstr "Redigér regel"

#: adminapp/templates/components/common/breadcrumb.html:64
#: adminapp/templates/components/rules/customrule_form.html:23
#: adminapp/templates/components/rules/regexrule_form.html:94
msgid "Create new rule"
msgstr "Opret ny regel"

#: adminapp/templates/components/common/breadcrumb.html:69
#: adminapp/templates/components/common/breadcrumb.html:77
#: adminapp/templates/components/common/breadcrumb.html:85
#: adminapp/templates/components/common/breadcrumb.html:93
#: adminapp/templates/components/common/breadcrumb.html:101
#: adminapp/templates/components/common/breadcrumb.html:114
#: adminapp/templates/components/common/breadcrumb.html:126
#: adminapp/templates/components/common/breadcrumb.html:138
#: adminapp/templates/components/navigation/navigation.html:48
#: organizations/apps.py:8
#: organizations/templates/organizations/org_list.html:7
msgid "organizations"
msgstr "organisationer"

#: adminapp/templates/components/common/breadcrumb.html:73
#: organizations/templates/organizations/org_add.html:5
#: organizations/templates/organizations/org_add.html:13
msgid "add organization"
msgstr "tilføj organisation"

#: adminapp/templates/components/common/breadcrumb.html:81
#: organizations/templates/organizations/org_update.html:6
#: organizations/templates/organizations/org_update.html:166
#: organizations/templates/organizations/org_update.html:167
#: organizations/templates/organizations/org_update.html:168
msgid "update organization"
msgstr "opdatér organisation"

#: adminapp/templates/components/common/breadcrumb.html:89
#: organizations/templates/organizations/orgunit_list.html:6
msgid "organizational hierarchy"
msgstr "organisatorisk struktur"

#: adminapp/templates/components/common/breadcrumb.html:97
#: adminapp/templates/components/common/breadcrumb.html:106
#: organizations/templates/organizations/account_list.html:5
#: organizations/templates/organizations/orgunit_list.html:122
msgid "accounts"
msgstr "konti"

#: adminapp/templates/components/common/breadcrumb.html:119
msgid "add LDAP configuration"
msgstr "tilføj LDAP-konfiguration"

#: adminapp/templates/components/common/breadcrumb.html:121
msgid "update LDAP configuration"
msgstr "opdatér LDAP-konfiguration"

#: adminapp/templates/components/common/breadcrumb.html:131
msgid "add MS Graph configuration"
msgstr "Tilføj Microsoft Graph konfiguration"

#: adminapp/templates/components/common/breadcrumb.html:133
msgid "update MS Graph configuration"
msgstr "opdatér Microsoft Graph konfiguration"

#: adminapp/templates/components/common/breadcrumb.html:143
msgid "add OS2mo configuration"
msgstr "tilføj OS2mo-konfiguration"

#: adminapp/templates/components/common/breadcrumb.html:145
msgid "update OS2mo configuration"
msgstr "opdatér OS2mo-konfiguration"

#: adminapp/templates/components/common/main.html:11
#: organizations/templates/organizations/base.html:45
msgid "OSdatascanner version"
msgstr "OSdatascanner version"

#: adminapp/templates/components/miniscanner/miniscan_results.html:4
msgid "No file or text uploaded."
msgstr "Ingen fil eller tekst uploadet"

#: adminapp/templates/components/miniscanner/miniscan_results.html:8
msgid "File too big"
msgstr "Valgte fil er for stor"

#: adminapp/templates/components/miniscanner/miniscan_results.html:12
msgid "No rule specified."
msgstr "Ingen regel var givet"

#: adminapp/templates/components/miniscanner/miniscan_results.html:17
msgid "Location"
msgstr "Lokation"

#: adminapp/templates/components/miniscanner/miniscan_results.html:18
msgid "Match"
msgstr "Match"

#: adminapp/templates/components/miniscanner/miniscan_results.html:19
msgid "Match context"
msgstr "Kontekst for match"

#: adminapp/templates/components/miniscanner/miniscan_results.html:37
msgid "No matches found"
msgstr "Ingen resultater fundet"

#: adminapp/templates/components/navigation/navigation.html:11
msgid "Scanner status"
msgstr "Scannerstatus"

#: adminapp/templates/components/navigation/navigation.html:25
msgid "Mini-scanner"
msgstr "Miniscanner"

#: adminapp/templates/components/navigation/navigation.html:54
msgid "Report module"
msgstr "Rapportmodul"

#: adminapp/templates/components/navigation/navigation.html:61
msgid "Administration"
msgstr "Administration"

#: adminapp/templates/components/navigation/navigation.html:69
msgid "Guide"
msgstr "Håndbog"

#: adminapp/templates/components/navigation/navigation.html:79
#: adminapp/templates/components/user/logout.html:7
#: adminapp/templates/components/user/user.html:29
msgid "Logout"
msgstr "Log ud"

#: adminapp/templates/components/navigation/scanner_tabs.html:16
msgid "Dropboxscanner"
msgstr "Dropboxscanner"

#: adminapp/templates/components/navigation/scanner_tabs.html:29
msgid "Office 365 Teams filescanner"
msgstr "Office 365 Teams filscanner"

#: adminapp/templates/components/navigation/scanner_tabs.html:34
msgid "Office 365 kalenderscanner"
msgstr "Office 365 kalenderscanner"

#: adminapp/templates/components/navigation/scanner_tabs.html:59
#: adminapp/templates/components/scanstatus/scan_status_table.html:30
#: adminapp/templates/scan_status.html:21
msgid "Scans in progress"
msgstr "Igangværende scanninger"

#: adminapp/templates/components/navigation/scanner_tabs.html:60
#: adminapp/templates/components/scanner/scan_completed.html:30
#: adminapp/templates/components/scanner/scan_completed.html:37
#: adminapp/templates/components/scanner/scan_completed.html:58
#: adminapp/templates/components/scanner/scan_completed.html:59
msgid "Completed scans"
msgstr "Udførte scanninger"

#: adminapp/templates/components/navigation/scanner_tabs.html:62
#: adminapp/templates/error_log.html:25 adminapp/templates/error_log.html:64
#: adminapp/templates/error_log.html:98 adminapp/templates/error_log.html:99
msgid "Error Log"
msgstr "Fejlbeskeder"

#: adminapp/templates/components/pagination/load_results.html:26
msgid "per page"
msgstr "pr. side"

#: adminapp/templates/components/pagination/pagination.html:10
#: adminapp/templates/components/scanstatus/remove_error.html:22
#: adminapp/templates/components/scanstatus/resolve_status.html:22
msgid "of"
msgstr "af"

#: adminapp/templates/components/pagination/pagination.html:26
#: adminapp/templates/components/pagination/pagination.html:31
msgid "Previous"
msgstr "Forrige"

#: adminapp/templates/components/pagination/pagination.html:95
#: adminapp/templates/components/pagination/pagination.html:100
msgid "Next"
msgstr "Næste"

#: adminapp/templates/components/password/password_change.html:6
#: adminapp/templates/components/password/password_change.html:15
#: adminapp/templates/components/password/password_change.html:54
#: adminapp/templates/components/password/password_reset_confirm.html:42
#: adminapp/templates/components/user/user.html:28
msgid "Change password"
msgstr "Skift password"

#: adminapp/templates/components/password/password_change_done.html:6
#: adminapp/templates/components/password/password_change_done.html:12
msgid "Password change successful"
msgstr "Adgangskode ændring"

#: adminapp/templates/components/password/password_change_done.html:17
msgid "Your password was changed."
msgstr "Din adgangskode blev ændret."

#: adminapp/templates/components/password/password_change_done.html:20
#: adminapp/templates/components/password/password_reset_complete.html:16
#: adminapp/templates/components/user/logout.html:15
msgid "Log in"
msgstr "Log ind"

#: adminapp/templates/components/password/password_reset_complete.html:13
msgid "Your password has been set. You may go ahead and log in now."
msgstr "Din adgangskode er ændret. Du kan nu gå videre og logge ind."

#: adminapp/templates/components/password/password_reset_confirm.html:13
msgid ""
"Please enter your new password twice so we can verify you typed it in "
"correctly."
msgstr ""
"Indtast din nye adgangskode to gange, så vi kan bekræfte, at du har skrevet "
"den korrekt."

#: adminapp/templates/components/password/password_reset_confirm.html:49
msgid ""
"The password reset link was invalid, possibly because it has already been "
"used. Please request a new password reset."
msgstr ""
"Linket til nulstilling af adgangskode er ugyldigt, muligvis fordi det "
"allerede har været brugt. Bed om en ny nulstilling af adgangskoden."

#: adminapp/templates/components/password/password_reset_done.html:13
msgid ""
"We've emailed you instructions for setting your password, if an account "
"exists with the email you entered. You should receive them shortly."
msgstr ""
"Vi har sendt dig instruktioner til hvordan du nulstiller din adgangskode, "
"hvis en konto eksisterer tilknyttet den indtastede e-mail. Du bør modtage "
"instruktionerne snarest."

#: adminapp/templates/components/password/password_reset_done.html:17
msgid ""
"If you don't receive an email, please make sure you've entered the address "
"you registered with, and check your spam folder."
msgstr ""
"Hvis du ikke modtager en e-mail, skal du sørge for, at e-mailadressen du har "
"indtastet er den rigtige, og tjekke din spam mappe."

#: adminapp/templates/components/password/password_reset_form.html:15
msgid ""
"Forgotten your password? Enter your email address below, and we'll email "
"instructions for setting a new one."
msgstr ""
"Har du glemt din adgangskode? Skriv din e-mail-adresse herunder, så sender "
"vi dig instruktioner i at vælge en ny adgangskode."

#: adminapp/templates/components/password/password_reset_form.html:33
msgid "Reset my password"
msgstr "Nulstil min adgangskode"

#: adminapp/templates/components/rules/cprrule_confirm_delete.html:7
msgid "Delete rule?"
msgstr "Slet regel?"

#: adminapp/templates/components/rules/cprrule_confirm_delete.html:12
msgid "Are you sure you want to delete?"
msgstr "Ønsker du virkelig at slette?"

#: adminapp/templates/components/rules/cprrule_confirm_delete.html:17
#: adminapp/templates/components/rules/regexrule_confirm_delete.html:21
#: adminapp/templates/rules.html:203
msgid "No"
msgstr "Nej"

#: adminapp/templates/components/rules/customrule_form.html:40
#: adminapp/templates/components/rules/regexrule_form.html:111
#: adminapp/templates/components/scanner/scanner_form.html:136
#: import_services/templates/import_services/ldap_edit.html:107
msgid "General"
msgstr "Generelt"

#: adminapp/templates/components/rules/customrule_form.html:41
#: adminapp/templates/components/rules/regexrule_form.html:112
msgid "Name the rule and choose which organization the rule should belong to"
msgstr "Navngiv reglen og vælg hvilken organisation reglen skal tilhøre"

#: adminapp/templates/components/rules/customrule_form.html:50
#: adminapp/templates/components/rules/regexrule_form.html:121
msgid "Name of rule"
msgstr "Navn på regel"

#: adminapp/templates/components/rules/customrule_form.html:66
#: adminapp/templates/components/rules/regexrule_form.html:137
msgid ""
"A rule consists one or more regular expressions and defines which text "
"strings are searched in a scannerjob"
msgstr ""
"En regel består af et eller flere regulære udtryk og definerer hvilke "
"tekststrenge der søges efter i et scannerjob"

#: adminapp/templates/components/rules/customrule_form.html:83
#: adminapp/templates/components/rules/regexrule_form.html:191
msgid "Assess the sensitivity of the rule"
msgstr "Vurder reglens følsomhed"

#: adminapp/templates/components/rules/customrule_form.html:133
#: adminapp/templates/components/rules/regexrule_form.html:241
msgid "Description of rule"
msgstr "Beskrivelse af regel"

#: adminapp/templates/components/rules/customrule_form.html:149
#: adminapp/templates/components/rules/customrule_form.html:150
#: adminapp/templates/components/rules/customrule_form.html:152
#: adminapp/templates/components/rules/regexrule_form.html:257
#: adminapp/templates/components/rules/regexrule_form.html:258
#: adminapp/templates/components/rules/regexrule_form.html:260
#: adminapp/templates/components/scanner/scanner_form.html:792
#: adminapp/templates/components/scanner/scanner_form.html:793
#: adminapp/templates/components/scanner/scanner_form.html:795
msgid "Save changes"
msgstr "Gem ændringer"

#: adminapp/templates/components/rules/regexrule_confirm_delete.html:6
#: adminapp/templates/components/scanner/scan_completed.html:155
#: adminapp/templates/components/scanner/scan_completed.html:156
#: adminapp/templates/components/scanstatus/scan_status_table.html:106
#: adminapp/templates/components/scanstatus/scan_status_table.html:107
#: adminapp/templates/error_log.html:243 adminapp/templates/rules.html:84
#: adminapp/templates/rules.html:85
#: organizations/templates/organizations/org_table.html:216
#: organizations/templates/organizations/org_table.html:217
#: organizations/templates/organizations/org_table.html:228
#: organizations/templates/organizations/org_table.html:229
msgid "Delete"
msgstr "Slet"

#: adminapp/templates/components/rules/regexrule_confirm_delete.html:11
msgid ""
"This action cannot be undone. Are you sure you want to delete this rule?"
msgstr ""
"Ønsker du virkelig at slette denne regel? Handlingen kan ikke fortrydes."

#: adminapp/templates/components/rules/regexrule_confirm_delete.html:13
#: adminapp/templates/rules.html:193
msgid "Please note that this rule is currently included in"
msgstr "Bemærk venligst at denne regel i øjeblikket indgår i"

#: adminapp/templates/components/rules/regexrule_confirm_delete.html:14
#: adminapp/templates/rules.html:195
msgid "scannerjob and"
msgstr "scannerjob og"

#: adminapp/templates/components/rules/regexrule_confirm_delete.html:15
#: adminapp/templates/rules.html:196
msgid "reports."
msgstr "rapporter."

#: adminapp/templates/components/rules/regexrule_form.html:145
msgid "Regular Expression"
msgstr "Regulært Udtryk"

#: adminapp/templates/components/rules/regexrule_form.html:151
msgid "e.g. organization"
msgstr "f.eks. organisation"

#: adminapp/templates/components/rules/regexrule_form.html:157
msgid "Remove expression"
msgstr "Fjern udtryk"

#: adminapp/templates/components/rules/regexrule_form.html:176
#: adminapp/templates/components/rules/regexrule_form.html:179
msgid "Add another regular expression"
msgstr "Tilføj endnu et regulært udtryk"

#: adminapp/templates/components/rules/rule_selector.html:42
msgid ""
"Note, that rule changes will not affect previously scanned objects unless a "
"full scan is run."
msgstr ""
"Bemærk, at regelændringer ikke vil påvirke tidligere scannede objekter "
"medmindre der køres et fuldt scan."

#: adminapp/templates/components/scanner/scan_completed.html:58
#: adminapp/templates/components/scanner/scan_completed.html:59
#: adminapp/templates/components/scanner/scan_completed.html:67
msgid "Delete all"
msgstr "Slet alle"

#: adminapp/templates/components/scanner/scan_completed.html:65
msgid "You are about to delete"
msgstr "Du er ved at slette"

#: adminapp/templates/components/scanner/scan_completed.html:65
msgid " scan status data. This action cannot be reverted. Are you sure?"
msgstr " datascanninger. Denne handling kan ikke fortrydes. Er du sikker?"

#: adminapp/templates/components/scanner/scan_completed.html:78
#: adminapp/templates/components/scanner/scan_completed.html:79
#: adminapp/templates/error_log.html:124 adminapp/templates/error_log.html:125
msgid "Select all results"
msgstr "Vælg alle resultater"

#: adminapp/templates/components/scanner/scan_completed.html:83
#: adminapp/templates/error_log.html:152
msgid "Started"
msgstr "Startet"

#: adminapp/templates/components/scanner/scan_completed.html:84
msgid "Objects"
msgstr "Objekter"

#: adminapp/templates/components/scanner/scan_completed.html:85
msgid "Results"
msgstr "Resultater"

#: adminapp/templates/components/scanner/scan_completed.html:87
#: adminapp/templates/components/scanstatus/scan_status_table.html:42
msgid "Status"
msgstr "Status"

#: adminapp/templates/components/scanner/scan_completed.html:89
msgid ""
"Status for given job as well as an indication of its running time. Be aware "
"that runtimes may not be fully accurate, they do not necessarily include any "
"time spent in the exploration phase. Runtimes are shown idle time excluded. "
msgstr ""
"Status for givent job og en indikation på dets køretid. Vær opmærksom på at "
"køretider ikke nødvendigvis er fuldstændigt akkurate. Der inkluderes ikke "
"nødvendigvis tid brugt i udforskningsfasen. Køretider vises uden spildtid."

#: adminapp/templates/components/scanner/scan_completed.html:94
#: adminapp/templates/components/scanstatus/scan_status_table.html:43
#: adminapp/templates/error_log.html:196
#: organizations/templates/organizations/org_table.html:47
msgid "Actions"
msgstr "Handlinger"

#: adminapp/templates/components/scanner/scan_completed.html:112
#: adminapp/templates/components/scanner/scan_completed.html:113
msgid "Select result"
msgstr "Vælg resultater"

#: adminapp/templates/components/scanner/scan_completed.html:122
msgid "objects explored"
msgstr "objekter udforsket"

#: adminapp/templates/components/scanner/scan_completed.html:125
msgid "Not available"
msgstr "Ikke tilgængelig"

#: adminapp/templates/components/scanner/scan_completed.html:129
msgid "result"
msgstr "resultat"

#: adminapp/templates/components/scanner/scan_completed.html:131
msgid "results"
msgstr "resultater"

#: adminapp/templates/components/scanner/scan_completed.html:141
msgid "Finished in"
msgstr "Afsluttet på"

#: adminapp/templates/components/scanner/scan_completed.html:143
msgid "Finished"
msgstr "Afsluttet"

#: adminapp/templates/components/scanner/scan_completed.html:155
#: adminapp/templates/components/scanner/scan_completed.html:156
msgid "scannerjob"
msgstr "scannerjob"

#: adminapp/templates/components/scanner/scan_completed.html:167
#: adminapp/templates/components/scanner/scan_completed.html:168
msgid "Show/hide timeline"
msgstr "Vis/skjul tidslinje"

#: adminapp/templates/components/scanner/scan_completed.html:201
msgid "no scans done"
msgstr "der er ingen udførte scanninger"

#: adminapp/templates/components/scanner/scanner_ask_run.html:22
#: adminapp/templates/components/scanner/scanner_ask_run.html:52
msgid "Run scanner"
msgstr "Kør scanner"

#: adminapp/templates/components/scanner/scanner_ask_run.html:24
msgid "Are you sure you want to start the scanner?"
msgstr "Er du sikker på, at du vil starte scanneren?"

#: adminapp/templates/components/scanner/scanner_ask_run.html:30
msgid ""
"Perform a standard scan, only scanning the changes since the previous scan."
msgstr ""
"Foretag et standard scan, hvor alt, som ikke har ændret sig siden sidste "
"scanning, ignoreres."

#: adminapp/templates/components/scanner/scanner_ask_run.html:30
msgid "Standard scan"
msgstr "Standard scan"

#: adminapp/templates/components/scanner/scanner_ask_run.html:33
msgid ""
"Perform a thorough scan, scanning everything within the sources even if they "
"were scanned previously."
msgstr ""
"Foretag en udførlig scanning, hvor alt indhold i kilderne scannes, uanset om "
"det er blevet scannet tidligere."

#: adminapp/templates/components/scanner/scanner_ask_run.html:33
msgid "Thorough scan"
msgstr "Udførligt scan"

#: adminapp/templates/components/scanner/scanner_ask_run.html:36
msgid "Let's go!"
msgstr "Ja, kør"

#: adminapp/templates/components/scanner/scanner_ask_run.html:43
msgid "Waiting..."
msgstr "Afventer..."

#: adminapp/templates/components/scanner/scanner_cleanup_response.html:19
msgid "Scannerjob is running!"
msgstr "Scannerjobbet er i gang!"

#: adminapp/templates/components/scanner/scanner_cleanup_response.html:22
msgid ""
"OSdatascanner was not able to delete the results from the stale accounts, "
"since the scannerjob is currently running. Try again later."
msgstr ""
"OSdatascanner kunne ikke slette resultaterne tilhørende de frakoblede konti, "
"da scannerjobbet i øjeblikket er i gang. Prøv igen senere."

#: adminapp/templates/components/scanner/scanner_cleanup_response.html:24
msgid "Stale accounts cleaned!"
msgstr "Frakoblede konti ryddet op!"

#: adminapp/templates/components/scanner/scanner_cleanup_response.html:27
msgid ""
"Success! All results belonging to the stale accounts from this scannerjobs "
"have been deleted!"
msgstr ""
"Succes! Alle resultater tilhørende de frakoblede konti fra dette scannerjob "
"er blevet slettet!"

#: adminapp/templates/components/scanner/scanner_cleanup_stale_accounts.html:28
msgid "Clean up stale accounts"
msgstr "Ryd op i frakoblede konti"

#: adminapp/templates/components/scanner/scanner_cleanup_stale_accounts.html:30
msgid ""
"OSdatascanner has registered, that some users, which were previously scanned "
"with this scanner job, are no longer covered. These accounts will no longer "
"be scanned by the scanner job."
msgstr ""
"OSdatascanner har registreret, at nogle brugere, som tidligere er blevet "
"scannet af dette scannerjob, ikke længere er tilknyttet scannerjobbet. Disse "
"konti vil ikke længere blive scannet af dette scannerjob."

#: adminapp/templates/components/scanner/scanner_cleanup_stale_accounts.html:32
msgid "Delete the report results for the following users:"
msgstr "Slet resultaterne for følgende brugere:"

#: adminapp/templates/components/scanner/scanner_cleanup_stale_accounts.html:49
#: adminapp/templates/components/scanner/scanner_cleanup_stale_accounts.html:50
#: adminapp/templates/components/scanner/scanner_cleanup_stale_accounts.html:57
msgid "Clean"
msgstr "Ryd op"

#: adminapp/templates/components/scanner/scanner_form.html:117
msgid ""
"This scanner can take advantage of the built-in SmartDelta function for "
"ultra-fast scans."
msgstr ""
"Dette scannerjob kan benytte den indbyggede SmartDelta-funktion for "
"lynhurtige scans."

#: adminapp/templates/components/scanner/scanner_form.html:175
#: adminapp/templates/components/scanner/scanner_form.html:400
msgid "Sitemap"
msgstr "Sitemap"

#: adminapp/templates/components/scanner/scanner_form.html:179
#: adminapp/templates/components/scanner/scanner_form.html:183
#: adminapp/templates/components/scanner/scanner_form.html:187
#: adminapp/templates/components/scanner/scanner_form.html:191
msgid "User information"
msgstr "Brugeroplysninger"

#: adminapp/templates/components/scanner/scanner_form.html:204
msgid "use grant for access authentication"
msgstr "brug bevilling til autentificering"

#: adminapp/templates/components/scanner/scanner_form.html:220
msgid "use service account for access authentication"
msgstr "brug servicekonto til autentificering"

#: adminapp/templates/components/scanner/scanner_form.html:313
#: adminapp/templates/components/scanner/scanner_form.html:438
msgid "Upload service account"
msgstr "Upload servicekonto"

#: adminapp/templates/components/scanner/scanner_form.html:316
#: adminapp/templates/components/scanner/scanner_form.html:350
#: adminapp/templates/components/scanner/scanner_form.html:415
#: adminapp/templates/components/scanner/scanner_form.html:441
#: adminapp/templates/components/scanner/scanner_form.html:475
#: adminapp/templates/components/scanner/scanner_form.html:536
msgid "Select a file"
msgstr "Vælg en fil"

#: adminapp/templates/components/scanner/scanner_form.html:320
#: adminapp/templates/components/scanner/scanner_form.html:354
#: adminapp/templates/components/scanner/scanner_form.html:419
#: adminapp/templates/components/scanner/scanner_form.html:445
#: adminapp/templates/components/scanner/scanner_form.html:479
#: adminapp/templates/components/scanner/scanner_form.html:540
msgid "Upload"
msgstr "Upload"

#: adminapp/templates/components/scanner/scanner_form.html:326
#: adminapp/templates/components/scanner/scanner_form.html:327
#: adminapp/templates/components/scanner/scanner_form.html:451
#: adminapp/templates/components/scanner/scanner_form.html:452
msgid "Click here to upload service account credentials (JSON FORMAT)"
msgstr ""
"Klik her for at uploade servicekonto legitimationsoplysninger (JSON FORMAT)"

#: adminapp/templates/components/scanner/scanner_form.html:341
#: adminapp/templates/components/scanner/scanner_form.html:466
msgid "Service account"
msgstr "Servicekonto"

#: adminapp/templates/components/scanner/scanner_form.html:342
#: adminapp/templates/components/scanner/scanner_form.html:376
#: adminapp/templates/components/scanner/scanner_form.html:467
#: adminapp/templates/components/scanner/scanner_form.html:499
msgid "Current file:"
msgstr "Nuværende fil:"

#: adminapp/templates/components/scanner/scanner_form.html:348
#: adminapp/templates/components/scanner/scanner_form.html:473
msgid "Upload list of accounts"
msgstr "Upload liste af konti"

#: adminapp/templates/components/scanner/scanner_form.html:360
#: adminapp/templates/components/scanner/scanner_form.html:361
#: adminapp/templates/components/scanner/scanner_form.html:485
#: adminapp/templates/components/scanner/scanner_form.html:486
msgid "Click here to upload list of accounts (CSV FORMAT)"
msgstr "Klik her for at uploade liste af konti (CSV FORMAT)"

#: adminapp/templates/components/scanner/scanner_form.html:375
#: adminapp/templates/components/scanner/scanner_form.html:498
msgid "List of accounts"
msgstr "Liste af konti"

#: adminapp/templates/components/scanner/scanner_form.html:388
msgid "e.g. /sitemap.xml"
msgstr "f.eks. /sitemap.xml"

#: adminapp/templates/components/scanner/scanner_form.html:401
msgid "Current:"
msgstr "Aktuelt:"

#: adminapp/templates/components/scanner/scanner_form.html:406
msgid "Remove"
msgstr "Fjern"

#: adminapp/templates/components/scanner/scanner_form.html:413
msgid "Upload sitemap"
msgstr "Upload sitemap"

#: adminapp/templates/components/scanner/scanner_form.html:425
#: adminapp/templates/components/scanner/scanner_form.html:426
msgid "Click here to upload sitemap.xml"
msgstr "Klik her for at uploade sitemap.xml"

#: adminapp/templates/components/scanner/scanner_form.html:509
#: adminapp/templates/components/scanner/scanner_form.html:593
msgid "add users"
msgstr "tilføj brugere"

#: adminapp/templates/components/scanner/scanner_form.html:510
#: adminapp/templates/components/scanner/scanner_form.html:612
msgid "select users from"
msgstr "vælg brugere fra"

#: adminapp/templates/components/scanner/scanner_form.html:513
#: adminapp/templates/components/scanner/scanner_form.html:616
#: import_services/models/ldap_configuration.py:126
#: organizations/templates/organizations/orgunit_list.html:108
msgid "organizational units"
msgstr "organisatoriske enheder"

#: adminapp/templates/components/scanner/scanner_form.html:523
msgid "or upload"
msgstr "eller upload"

#: adminapp/templates/components/scanner/scanner_form.html:529
msgid "List of mail users"
msgstr "Liste af mail brugere"

#: adminapp/templates/components/scanner/scanner_form.html:531
msgid ""
"The uploaded file should contain a newline-separated list of usernames or "
"localparts of the email addresses, without domains."
msgstr ""
"Den uploadede fil skal indeholde ét email-brugernavn uden domæne på hver "
"linje."

#: adminapp/templates/components/scanner/scanner_form.html:549
msgid "Existing file:"
msgstr "Eksisterende fil:"

#: adminapp/templates/components/scanner/scanner_form.html:566
msgid "Available employees"
msgstr "Tilgængelige medarbejdere"

#: adminapp/templates/components/scanner/scanner_form.html:580
msgid "Selected employees"
msgstr "Valgte medarbejdere"

#: adminapp/templates/components/scanner/scanner_form.html:595
msgid "all users in this organization"
msgstr "alle brugere i denne organisation"

#: adminapp/templates/components/scanner/scanner_form.html:604
msgid "select users from organizational units"
msgstr "vælg brugere fra organisatoriske enheder"

#: adminapp/templates/components/scanner/scanner_form.html:636
msgid "Scanner settings"
msgstr "Scannerindstillinger"

#: adminapp/templates/components/scanner/scanner_form.html:714
#: adminapp/templates/components/scanner/scanner_form.html:717
msgid "Remediators"
msgstr "Opryddere"

#: adminapp/templates/components/scanner/scanner_form.html:730
msgid ""
"If any matches from the scanner job cannot be delegated to a specific user, "
"the remediator(s) will see the results in their report module instead."
msgstr ""
"Hvis nogle matches fra scannerjobbet ikke kan tildeles en bestemt bruger, "
"vil oprydderne få vist resultatet i deres rapportmodul i stedet for."

#: adminapp/templates/components/scanner/scanner_form.html:735
msgid "Universal remediators"
msgstr "Universelle opryddere"

#: adminapp/templates/components/scanner/scanner_form.html:743
msgid ""
"Universal remediators are automatically assigned as remediators for all "
"scanner jobs."
msgstr ""
"Universelle opryddere er automatisk tildelt oprydderrollen for alle "
"scannerjobs."

#: adminapp/templates/components/scanner/scanner_form.html:760
msgid "Schedule scan"
msgstr "Planlæg scan"

#: adminapp/templates/components/scanner/scanner_form.html:767
msgid ""
"Schedule your scan by creating a fixed interval or adding a date to complete "
"the scannerjob."
msgstr ""
"Planlæg dit scan ved at oprette et fast interval eller tilføj en dato for "
"afvikling af scannerjobbet."

#: adminapp/templates/components/scanner/scanner_form.html:780
msgid "The scanner will start at the following time for the selected days:"
msgstr "Scanneren vil starte på følgende tidspunkt på de valgte dage:"

#: adminapp/templates/components/scanner/scanner_no_client_credentials.html:18
msgid ""
"To use this data source, credentials for SBSYS must be set up in "
"OSdatascanner. These credentials are not currently in the system."
msgstr ""
"For at benytte denne datakilde skal der opsættes credentials til SBSYS i "
"OSdatascanner. Disse credentials findes på nuværende tidspunkt ikke i "
"systemet."

#: adminapp/templates/components/scanner/scanner_run.html:21
msgid "Success"
msgstr "Succes"

#: adminapp/templates/components/scanner/scanner_run.html:24
msgid "Scan details have been sent to the scanner engine, and"
msgstr "Scan-detaljer er blevet sendt til scannermotoren, og"

#: adminapp/templates/components/scanner/scanner_run.html:26
msgid "scan will be performed as soon as possible."
msgstr "scan bliver udført snarest muligt."

#: adminapp/templates/components/scanner/scanner_run.html:31
#: adminapp/templates/components/scanner/scanner_run.html:32
msgid "Take me to scanner status"
msgstr "Vis mig scanner status"

#: adminapp/templates/components/scanner/scanner_run.html:43
#: adminapp/templates/components/scanner/scanner_run.html:72
#: adminapp/templates/components/scanner/scanner_run.html:102
msgid "Technical details"
msgstr "Tekniske detaljer"

#: adminapp/templates/components/scanner/scanner_run.html:56
#: adminapp/templates/components/scanner/scanner_run.html:86
msgid "Oops, an error occurred"
msgstr "Hov, der opstod en fejl"

#: adminapp/templates/components/scanner/scanner_run.html:59
#: adminapp/templates/components/scanner/scanner_run.html:89
msgid "Scan details could not be sent to the scanner engine."
msgstr "Scan-detaljer kunne ikke sendes til scannermotoren."

#: adminapp/templates/components/scanner/scanner_run.html:61
#: adminapp/templates/components/scanner/scanner_run.html:91
msgid "See technical details for more information"
msgstr "Se tekniske detaljer for mere information"

#: adminapp/templates/components/scanner/scanner_run.html:76
msgid "Could not open data source:"
msgstr "Kunne ikke åbne datakilden:"

#: adminapp/templates/components/scanner/scanner_run.html:106
msgid "Could not communicate with the scanner engine:"
msgstr "Kunne ikke kommunikere med scannermotoren:"

#: adminapp/templates/components/scanstatus/remove_error.html:8
#: adminapp/templates/components/scanstatus/remove_error.html:9
#: adminapp/templates/components/scanstatus/resolve_status.html:8
#: adminapp/templates/components/scanstatus/resolve_status.html:9
msgid "Remove selected scan data"
msgstr "Fjern valgte scan data"

#: adminapp/templates/components/scanstatus/remove_error.html:16
msgid ""
"You are about to remove the selected logs. This action cannot be reverted. "
"Are you sure?"
msgstr ""
"Du er ved at slette de valgte fejlbeskeder. Denne handling kan ikke "
"fortrydes. Er du sikker?"

#: adminapp/templates/components/scanstatus/remove_error.html:19
#: adminapp/templates/components/scanstatus/resolve_status.html:19
msgid "Remove selected"
msgstr "Fjern valgte"

#: adminapp/templates/components/scanstatus/remove_error.html:22
#: adminapp/templates/components/scanstatus/resolve_status.html:22
msgid "selected"
msgstr "valgt"

#: adminapp/templates/components/scanstatus/resolve_status.html:16
msgid ""
"You are about to remove the selected data. This action cannot be reverted. "
"Are you sure?"
msgstr ""
"Du er ved at slette den valgte data. Denne handling kan ikke fortrydes. Er "
"du sikker?"

#: adminapp/templates/components/scanstatus/scan_status_table.html:41
msgid "Phase"
msgstr "Fase"

#: adminapp/templates/components/scanstatus/scan_status_table.html:55
msgid "Indexing data ..."
msgstr "Indekserer data ..."

#: adminapp/templates/components/scanstatus/scan_status_table.html:57
msgid "Scanning data (still indexing) ..."
msgstr "Scanner data (indekserer fortsat) ..."

#: adminapp/templates/components/scanstatus/scan_status_table.html:59
msgid "Scanning data ..."
msgstr "Scanner data ..."

#: adminapp/templates/components/scanstatus/scan_status_table.html:62
msgid "No objects to scan"
msgstr "Ingen objekter at scanne"

#: adminapp/templates/components/scanstatus/scan_status_table.html:69
msgid "Building index"
msgstr "Opbygger indeks"

#: adminapp/templates/components/scanstatus/scan_status_table.html:71
#, python-format
msgid "%(obj)s objects scanned"
msgstr "%(obj)s objekter scannet"

#: adminapp/templates/components/scanstatus/scan_status_table.html:73
#, python-format
msgid "%(obj)s out of %(total)s objects scanned "
msgstr "%(obj)s ud af %(total)s objekter scannet"

#: adminapp/templates/components/scanstatus/scan_status_table.html:84
msgid "Estimated finished"
msgstr "Forventes afsluttet"

#: adminapp/templates/components/scanstatus/scan_status_table.html:89
msgid "The sources do not contain any scannable objects"
msgstr "Datakilden indeholder ikke nogle objekter"

#: adminapp/templates/components/scanstatus/scan_status_table.html:102
#, python-format
msgid ""
"Do you really want to delete the status object for scanner "
"'%%(scanner_name)s'?"
msgstr ""
"Er du sikker på, at du vil slette status for scanner »%%(scanner_name)s«?"

#: adminapp/templates/components/scanstatus/scan_status_table.html:106
#: adminapp/templates/components/scanstatus/scan_status_table.html:107
msgid "status for running scanner"
msgstr "status for kørende scanner"

#: adminapp/templates/components/scanstatus/scan_status_table.html:124
msgid "no ongoing scans"
msgstr "der er ingen igangværende scanninger"

#: adminapp/templates/components/scanstatus/status_timeline.html:7
msgid "Timeline"
msgstr "Tidslinje"

#: adminapp/templates/components/scanstatus/status_timeline.html:22
msgid "known objects skipped due to no change"
msgstr "kendte objekter sprunget over grundet ingen ændring"

#: adminapp/templates/components/scanstatus/status_timeline.html:23
msgid "new objects scanned"
msgstr "nye objekter scannet"

#: adminapp/templates/components/scanstatus/status_timeline.html:25
msgid "All objects scanned"
msgstr "Alle objekter scannet"

#: adminapp/templates/components/user/login.html:7
#: adminapp/templates/components/user/login.html:17
#: adminapp/templates/components/user/login.html:56
#: adminapp/templates/components/user/login.html:73
msgid "Login"
msgstr "Log ind"

#: adminapp/templates/components/user/login.html:19
msgid "admin module"
msgstr "administrationsmodulet"

#: adminapp/templates/components/user/login.html:51
msgid "Remember me"
msgstr "Husk mig"

#: adminapp/templates/components/user/login.html:61
msgid "Did you forget your password?"
msgstr "Har du glemt din adgangskode?"

#: adminapp/templates/components/user/login.html:62
msgid "Click here"
msgstr "Klik her"

#: adminapp/templates/components/user/logout.html:13
msgid "Thank you for using OSdatascanner."
msgstr "Tak, fordi du brugte OSdatascanner."

#: adminapp/templates/components/user/logout.html:15
msgid "again"
msgstr "igen"

#: adminapp/templates/error_log.html:42
msgid "Search for error message"
msgstr "Søg efter fejlbesked"

#: adminapp/templates/error_log.html:53
msgid "Show seen error messages"
msgstr "Vis sete fejlbeskeder"

#: adminapp/templates/error_log.html:84 adminapp/templates/error_log.html:85
#: adminapp/templates/error_log.html:92
msgid "Mark all as seen"
msgstr "Markér alle som set"

#: adminapp/templates/error_log.html:91
msgid ""
"You are about to mark all error log messages as seen. This action cannot be "
"reverted. Are you sure?"
msgstr ""
"Du er ved at markere alle fejlbeskeder som set. Denne handling kan ikke "
"fortrydes. Er du sikker?"

#: adminapp/templates/error_log.html:98 adminapp/templates/error_log.html:99
#: adminapp/templates/error_log.html:107
msgid "Remove all"
msgstr "Slet alle"

#: adminapp/templates/error_log.html:105
msgid "You are about to remove"
msgstr "Du er ved at slette"

#: adminapp/templates/error_log.html:105
msgid " error logs. This action cannot be reverted. Are you sure?"
msgstr " fejlbeskeder. Denne handling kan ikke fortrydes. Er du sikker?"

#: adminapp/templates/error_log.html:111 adminapp/templates/error_log.html:112
#: adminapp/templates/error_log.html:114
msgid "Export to CSV"
msgstr "Eksportér til CSV"

#: adminapp/templates/error_log.html:131
msgid "Error"
msgstr "Fejl"

#: adminapp/templates/error_log.html:136 adminapp/templates/error_log.html:137
#: adminapp/templates/error_log.html:156 adminapp/templates/error_log.html:157
#: adminapp/templates/error_log.html:178 adminapp/templates/error_log.html:179
msgid "Sort table by"
msgstr "Sortér tabel efter"

#: adminapp/templates/error_log.html:136 adminapp/templates/error_log.html:137
msgid "error type"
msgstr "fejltype"

#: adminapp/templates/error_log.html:156 adminapp/templates/error_log.html:157
msgid "start time"
msgstr "startet"

#: adminapp/templates/error_log.html:178 adminapp/templates/error_log.html:179
msgid "path name"
msgstr "sti navn"

#: adminapp/templates/error_log.html:194
msgid "Scan"
msgstr "Scan"

#: adminapp/templates/error_log.html:212 adminapp/templates/error_log.html:213
msgid "Select results"
msgstr "Vælg resultater"

#: adminapp/templates/error_log.html:220
msgid "New"
msgstr "Ny"

#: adminapp/templates/error_log.html:242
msgid "Delete permanently"
msgstr "Slet permanent"

#: adminapp/templates/error_log.html:256 adminapp/templates/error_log.html:257
msgid "Mark as seen"
msgstr "Markér som set"

#: adminapp/templates/error_log.html:269
msgid "no errors found."
msgstr "ingen fejl fundet."

#: adminapp/templates/error_pages/403.html:6
#: adminapp/templates/error_pages/404.html:6
msgid "Page not found"
msgstr "Siden blev ikke fundet"

#: adminapp/templates/error_pages/403.html:10
msgid "You need permission to perform this action"
msgstr "Du har ikke tilladelse til at udføre denne handling"

#: adminapp/templates/error_pages/403.html:15
msgid ""
"You lack the required permission to perform this action. Please contact us "
"if you think this is an error."
msgstr ""
"Du mangler den nødvendige tilladelse til at udføre denne handling. Kontakt "
"os venligst hvis du mener dette er en fejl."

#: adminapp/templates/error_pages/404.html:10
msgid "The page could not be found"
msgstr "Siden kunne ikke findes"

#: adminapp/templates/error_pages/404.html:15
msgid "Unfortunately, we could not find the page"
msgstr "Vi kunne desværre ikke finde siden"

#: adminapp/templates/error_pages/404.html:18
msgid "Go to the front page"
msgstr "Gå til forsiden"

#: adminapp/templates/error_pages/500.html:6
msgid "Server error"
msgstr "Serverfejl"

#: adminapp/templates/error_pages/500.html:10
msgid "It looks like something went wrong"
msgstr "Det ser ud til, at der er gået noget galt"

#: adminapp/templates/error_pages/500.html:15
msgid ""
"Unfortunately, we can't process your request at the moment. If the problem "
"persists, you're more than welcome to contact us."
msgstr ""
"Vi kan desværre ikke behandle din forespørgsel lige nu. Hvis problemet "
"bliver ved, er du meget velkommen til at kontakte os."

#: adminapp/templates/error_pages/500.html:18
msgid "In the meantime, you may attempt to refresh the page or"
msgstr "I mellemtiden kan du forsøge at genindlæse siden eller"

#: adminapp/templates/error_pages/500.html:18
msgid "go to the front page"
msgstr "gå til forsiden"

#: adminapp/templates/mail/finished_scannerjob.html:35
#, python-format
msgid "Hello %(full_name)s,"
msgstr "Hej %(full_name)s"

#: adminapp/templates/mail/finished_scannerjob.html:37
#, python-format
msgid ""
"For your information, your OSdatascanner-scan @ <strong>%(scanner_name)s</"
"strong> has just finished."
msgstr ""
"Til orientering er dit OSdatascanner-scan @ <strong>%(scanner_name)s</"
"strong> lige kørt færdigt."

#: adminapp/templates/mail/finished_scannerjob.html:40
#: adminapp/templates/mail/finished_scannerjob.txt:11
msgid " objects were scanned - "
msgstr " objekter scannet - "

#: adminapp/templates/mail/finished_scannerjob.html:41
#: adminapp/templates/mail/finished_scannerjob.txt:11
msgid " in total - in "
msgstr " i alt - på "

#: adminapp/templates/mail/finished_scannerjob.html:45
#, python-format
msgid ""
"<strong>%(usererrorlogs)s</strong> errors occured during the scan.<br /><a "
"href=\"%(admin_login_url)serror-log/\">Click here to inspect the error logs</"
"a>"
msgstr ""
"<strong>%(usererrorlogs)s</strong> fejl opstod under scannet.<br/><a href="
"\"%(admin_login_url)serror-log/\">Klik her for at inspicere fejlbeskederne.</"
"a>"

#: adminapp/templates/mail/finished_scannerjob.html:49
#, python-format
msgid ""
"<a href=\"%(admin_login_url)s\">Log into OSdatascanner with your "
"organisation account</a> for further details."
msgstr ""
"<a href=\"%(admin_login_url)s\">Log på OSdatascanner med din "
"organisationskonto</a> for at se detajlerne."

#: adminapp/templates/mail/finished_scannerjob.html:52
msgid "Kind regards,<br>the OSdatascanner system"
msgstr "Med venlig hilsen<br>OSdatascanner-systemet"

#: adminapp/templates/mail/finished_scannerjob.html:54
#, python-format
msgid "(on behalf of %(institution)s)"
msgstr "(på vegne af %(institution)s)"

#: adminapp/templates/mail/finished_scannerjob.txt:3
#, python-format
msgid ""
"\n"
"Hello %(full_name)s,\n"
msgstr ""
"\n"
"Hej %(full_name)s\n"

#: adminapp/templates/mail/finished_scannerjob.txt:7
#, python-format
msgid ""
"\n"
"For your information, your OSdatascanner-scan @ %(scanner_name)s has just "
"finished.\n"
msgstr ""
"\n"
"Til orientering er dit OSdatascanner-scan @ %(scanner_name)s lige kørt "
"færdigt.\n"

#: adminapp/templates/mail/finished_scannerjob.txt:14
#, python-format
msgid ""
"\n"
"%(usererrorlogs)s errors occured during the scan.\n"
msgstr ""
"\n"
"%(usererrorlogs)s fejl opstod under scannet.\n"

#: adminapp/templates/mail/finished_scannerjob.txt:19
msgid ""
"\n"
"Log into OSdatascanner with your organisation account for further details.\n"
msgstr ""
"\n"
"Log på OSdatascanner med din organisationskonto for at se detajlerne.\n"

#: adminapp/templates/mail/finished_scannerjob.txt:26
msgid ""
"\n"
"Kind regards,\n"
"the OSdatascanner system\n"
msgstr ""
"\n"
"Med venlig hilsen\n"
"OSdatascanner-systemet\n"

#: adminapp/templates/mail/finished_scannerjob.txt:31
#, python-format
msgid ""
"\n"
"(on behalf of %(institution)s)\n"
msgstr ""
"\n"
"(på vegne af %(institution)s)\n"

#: adminapp/templates/mail/password_reset_email.html:4
#, python-format
msgid ""
"\n"
"  You're receiving this email because you requested a password reset for "
"your user account at %(site_name)s.\n"
"  "
msgstr ""
"\n"
"  Du modtager denne e-mail, fordi du har anmodet om nulstilling af din "
"adgangskode til din bruger på %(site_name)s.\n"
"  "

#: adminapp/templates/mail/password_reset_email.html:8
msgid "Please go to the following page and choose a new password:"
msgstr "Gå venligst til følgende side og vælg en ny adgangskode:"

#: adminapp/templates/mail/password_reset_email.html:14
msgid "Your username, in case you've forgotten:"
msgstr "Dit brugernavn er følgende, hvis du har glemt det:"

#: adminapp/templates/mail/password_reset_email.html:17
msgid "Thanks for using our site!"
msgstr "Tak, fordi du brugte vores side!"

#: adminapp/templates/mail/password_reset_email.html:19
#, python-format
msgid ""
"\n"
"  The %(site_name)s team\n"
"  "
msgstr ""
"\n"
"  %(site_name)s teamet\n"
"  "

#: adminapp/templates/miniscan.html:21
msgid "OSdatascanner mini-scanner"
msgstr "OSdatascanner miniscanner"

#: adminapp/templates/miniscan.html:24
msgid ""
"The mini-scanner lets you execute any OSdatascanner rule on a single file or "
"piece of text. It returns the results directly to this page."
msgstr ""
"Med miniscanneren kan man afvikle en vilkårlig OSdatascanner-regel på én "
"enkel fil eller tekst-stykke. "
"Resultaterne vises længere nede på denne side."

<<<<<<< HEAD
#: adminapp/templates/miniscan.html:30 adminapp/templates/miniscan.html:60
msgid "Maximum allowed file size is: "
msgstr "Den maksimalt tilladte filstørrelse er: "

#: adminapp/templates/miniscan.html:44
msgid "File to scan"
msgstr "Upload fil"

#: adminapp/templates/miniscan.html:54
msgid "Clear file"
msgstr "Ryd fil"

#: adminapp/templates/miniscan.html:58
msgid "The selected file is too big!"
msgstr "Den valgte fil er for stor!"

#: adminapp/templates/miniscan.html:62
msgid "Please, select another (smaller) file to scan."
msgstr "Vælg venligst at scanne en anden (mindre) fil."

#: adminapp/templates/miniscan.html:66
msgid "Enter your text below"
msgstr ""

#: adminapp/templates/miniscan.html:72
msgid "Rule to execute"
msgstr "Definér regel"

#: adminapp/templates/miniscan.html:74
msgid "Selected rule: "
msgstr "Valgte regel: "

#: adminapp/templates/miniscan.html:75
msgid "None"
msgstr "Ingen"

#: adminapp/templates/miniscan.html:81 adminapp/templates/miniscan.html:82
#: adminapp/templates/miniscan.html:115
msgid "Upload a rule from the list"
msgstr "Indlæs en regel fra listen"

#: adminapp/templates/miniscan.html:82
msgid "Load rule"
msgstr "Indlæs regel"

#: adminapp/templates/miniscan.html:88 adminapp/templates/miniscan.html:89
#: adminapp/templates/miniscan.html:90
msgid "Run"
msgstr "Kør"

#: adminapp/templates/miniscan.html:88 adminapp/templates/miniscan.html:89
msgid "scanner"
msgstr "scanner"

#: adminapp/templates/miniscan.html:93 adminapp/templates/miniscan.html:94
#: adminapp/templates/miniscan.html:95
msgid "Clear"
msgstr "Ryd"

#: adminapp/templates/miniscan.html:93 adminapp/templates/miniscan.html:94
msgid "content"
msgstr "indhold"

#: adminapp/templates/miniscan.html:98
msgid "Scan result"
msgstr "Scanresultat"

#: adminapp/templates/miniscan.html:99
=======
#: adminapp/templates/miniscan.html:31 adminapp/templates/miniscan.html:66
msgid "Maximum allowed file size is: "
msgstr "Den maksimalt tilladte filstørrelse er: "

#: adminapp/templates/miniscan.html:45
msgid "File to scan"
msgstr "Upload fil"

#: adminapp/templates/miniscan.html:56 adminapp/templates/miniscan.html:57
msgid "Clear selected file"
msgstr "Ryd valgt fil"

#: adminapp/templates/miniscan.html:60
msgid "Clear file"
msgstr "Ryd fil"

#: adminapp/templates/miniscan.html:64
msgid "The selected file is too big!"
msgstr "Den valgte fil er for stor!"

#: adminapp/templates/miniscan.html:68
msgid "Please, select another (smaller) file to scan."
msgstr "Vælg venligst at scanne en anden (mindre) fil."

#: adminapp/templates/miniscan.html:72
msgid "Enter your text below"
msgstr "Tast venligst text nedenfor"

#: adminapp/templates/miniscan.html:77
msgid "Rule to execute"
msgstr "Definér regel"

#: adminapp/templates/miniscan.html:79
msgid "Selected rule: "
msgstr "Valgte regel: "

#: adminapp/templates/miniscan.html:80
msgid "None"
msgstr "Ingen"

#: adminapp/templates/miniscan.html:86 adminapp/templates/miniscan.html:87
#: adminapp/templates/miniscan.html:120
msgid "Upload a rule from the list"
msgstr "Indlæs en regel fra listen"

#: adminapp/templates/miniscan.html:87
msgid "Load rule"
msgstr "Indlæs regel"

#: adminapp/templates/miniscan.html:93 adminapp/templates/miniscan.html:94
#: adminapp/templates/miniscan.html:95
msgid "Run"
msgstr "Kør"

#: adminapp/templates/miniscan.html:93 adminapp/templates/miniscan.html:94
msgid "scanner"
msgstr "scanner"

#: adminapp/templates/miniscan.html:98 adminapp/templates/miniscan.html:99
#: adminapp/templates/miniscan.html:100
msgid "Clear"
msgstr "Ryd"

#: adminapp/templates/miniscan.html:98 adminapp/templates/miniscan.html:99
msgid "content"
msgstr "indhold"

#: adminapp/templates/miniscan.html:103
msgid "Scan result"
msgstr "Scanresultat"

#: adminapp/templates/miniscan.html:104
>>>>>>> 05202319
msgid "(none yet)"
msgstr "(endnu ingen)"

#: adminapp/templates/rules.html:24 adminapp/templates/rules.html:25
#: adminapp/templates/rules.html:29
msgid "Add rule"
msgstr "Tilføj regel"

#: adminapp/templates/rules.html:50 adminapp/templates/rules.html:135
#: adminapp/templates/scanners.html:63
#: organizations/templates/organizations/account_detail.html:21
#: organizations/templates/organizations/account_list.html:55
msgid "Name"
msgstr "Navn"

#: adminapp/templates/rules.html:51
#: organizations/templates/organizations/account_detail.html:33
msgid "Organization"
msgstr "Organisation"

#: adminapp/templates/rules.html:52 adminapp/templates/rules.html:136
msgid "Description"
msgstr "Beskrivelse"

#: adminapp/templates/rules.html:53 adminapp/templates/rules.html:137
msgid "Sensitivity"
msgstr "Følsomhed"

#: adminapp/templates/rules.html:54 adminapp/templates/scanners.html:77
msgid "Action"
msgstr "Handling"

#: adminapp/templates/rules.html:73 adminapp/templates/rules.html:74
#: adminapp/templates/scanners.html:88 adminapp/templates/scanners.html:89
msgid "Edit"
msgstr "Redigér"

#: adminapp/templates/rules.html:83
msgid "Do you really want to delete this rule?"
msgstr "Vil du slette denne regel?"

#: adminapp/templates/rules.html:83 adminapp/templates/scanners.html:207
msgid "The action cannot be reversed"
msgstr "Handlingen kan ikke fortrydes."

#: adminapp/templates/rules.html:115
msgid "No rules added yet"
msgstr "Der er endnu ikke tilføjet nogle regler"

#: adminapp/templates/rules.html:120 adminapp/templates/rules.html:126
msgid "System rules"
msgstr "Systemregler"

#: adminapp/templates/rules.html:170 adminapp/templates/rules.html:181
msgid "Delete rule"
msgstr "Slet regel"

#: adminapp/templates/rules.html:189
msgid "Do you want to delete"
msgstr "Ønsker du at slette"

#: adminapp/templates/rules.html:190
msgid "This action cannot be undone."
msgstr "Handlingen kan ikke fortrydes."

#: adminapp/templates/rules.html:200
#: organizations/templates/organizations/account_detail.html:70
msgid "Yes"
msgstr "Ja"

#: adminapp/templates/scanners.html:31
msgid "Search for scanner"
msgstr "Søg efter scanner"

#: adminapp/templates/scanners.html:46 adminapp/templates/scanners.html:47
#: adminapp/templates/scanners.html:51
msgid "Add scannerjob"
msgstr "Tilføj scannerjob"

#: adminapp/templates/scanners.html:66
msgid "URL"
msgstr "URL"

#: adminapp/templates/scanners.html:70
msgid "Drive"
msgstr "Drev"

#: adminapp/templates/scanners.html:73
msgid "Validation"
msgstr "Validering"

#: adminapp/templates/scanners.html:75
msgid "Next scan"
msgstr "Næste scan"

#: adminapp/templates/scanners.html:102
msgid ""
"The following users are no longer covered by this scannerjob, but have been "
"scanned previously:"
msgstr ""
"Følgende brugere er ikke længere tilknyttet scannerjobbet, men er tidligere "
"blevet scannet:"

#: adminapp/templates/scanners.html:105
msgid "Stale accounts"
msgstr "Frakoblede konti"

#: adminapp/templates/scanners.html:136 adminapp/templates/scanners.html:145
msgid "Validation status for this scanner job has been set to"
msgstr "Valideringstatus for dette scannerjob er blevet indstillet til"

#: adminapp/templates/scanners.html:136 adminapp/templates/scanners.html:139
msgid "Valid"
msgstr "Gyldig"

#: adminapp/templates/scanners.html:145 adminapp/templates/scanners.html:148
msgid "Invalid"
msgstr "Ugyldig"

#: adminapp/templates/scanners.html:157
msgid "Next scan will run the"
msgstr "Næste scan vil køre den"

#: adminapp/templates/scanners.html:164
msgid "There are currently no scans scheduled for this scanner job"
msgstr "Der er i øjeblikket ingen planlagte scan for dette scannerjob"

#: adminapp/templates/scanners.html:168
msgid "Not scheduled"
msgstr "Ikke planlagt"

#: adminapp/templates/scanners.html:180 adminapp/templates/scanners.html:181
msgid "Run scanner job"
msgstr "Kør scannerjob"

#: adminapp/templates/scanners.html:187 adminapp/templates/scanners.html:188
msgid "Edit scanner job"
msgstr "Redigér scannerjob"

#: adminapp/templates/scanners.html:194 adminapp/templates/scanners.html:195
msgid "Copy scanner job"
msgstr "Kopiér scannerjob"

#: adminapp/templates/scanners.html:207
msgid "Do you really want to delete this scanner?"
msgstr "Er du sikker på, at du vil slette denne scanner?"

#: adminapp/templates/scanners.html:208 adminapp/templates/scanners.html:209
msgid "Delete scanner job"
msgstr "Slet scannerjob"

#: adminapp/templates/scanners.html:224
msgid "No scannerjob added"
msgstr "Der er ikke tilføjet nogen scannerjob"

#: adminapp/templatetags/utility_tags.py:24
msgid "day"
msgstr "dag"

#: adminapp/templatetags/utility_tags.py:25
msgid "days"
msgstr "dage"

#: adminapp/templatetags/utility_tags.py:29
msgid "hour"
msgstr "time"

#: adminapp/templatetags/utility_tags.py:30
msgid "hours"
msgstr "timer"

#: adminapp/templatetags/utility_tags.py:34
msgid "minute"
msgstr "minut"

#: adminapp/templatetags/utility_tags.py:35
msgid "minutes"
msgstr "minutter"

#: adminapp/templatetags/utility_tags.py:39
msgid "second"
msgstr "sekund"

#: adminapp/templatetags/utility_tags.py:40
msgid "seconds"
msgstr "sekunder"

#: adminapp/templatetags/utility_tags.py:44
msgid "millisecond"
msgstr "millisekund"

#: adminapp/templatetags/utility_tags.py:45
msgid "milliseconds"
msgstr "millisekunder"

#: adminapp/views/exchangescanner_views.py:214
msgid "No organizational units has been selected"
msgstr "Der er ikke valgt nogen organisatoriske enheder"

#: adminapp/views/exchangescanner_views.py:215
msgid "No userlist has been selected"
msgstr "Der er ikke valgt nogen brugerliste"

#: adminapp/views/exchangescanner_views.py:225
msgid "The uploaded file does not appear to be a text file"
msgstr "Den uploadede fil viser sig ikke at være en tekstfil"

#: adminapp/views/exchangescanner_views.py:231
msgid ""
"The userlist should only include the usernames of the users, not the domain!"
msgstr "Brugerlisten skal kun indeholde brugernavne på brugerne, ikke domæne!"

#: adminapp/views/exchangescanner_views.py:236
msgid ""
"Usernames in the userlist should be separated by newlines, not commas or "
"whitespace!"
msgstr ""
"Brugernavnene i brugerlisten skal adskilles af linjeskift, ikke komma eller "
"mellemrum!"

#: adminapp/views/exchangescanner_views.py:255
msgid "The domain is invalid"
msgstr "Domænet er ugyldigt"

#: adminapp/views/exchangescanner_views.py:264
msgid "e.g. @example.com"
msgstr "f.eks. @example.com"

#: adminapp/views/exchangescanner_views.py:268
#: adminapp/views/filescanner_views.py:178
#: organizations/templates/organizations/account_detail.html:25
#: organizations/templates/organizations/account_list.html:56
msgid "Username"
msgstr "Brugernavn"

#: adminapp/views/exchangescanner_views.py:273
#: adminapp/views/filescanner_views.py:179
msgid "Password"
msgstr "Adgangskode"

#: adminapp/views/filescanner_views.py:177
msgid "e.g. //network-domain/top-folder"
msgstr "f.eks. //network-domain/top-folder"

#: adminapp/views/filescanner_views.py:181
msgid "Drive letter"
msgstr "Drevbogstav"

#: adminapp/views/rule_views.py:75
msgid ""
"The 'exceptions'-string must be a comma-separated list of 10-digit numbers."
msgstr ""
"Listen af undtagelser skal være adskilt af kommaer og bestå af ticifrede tal."

#: adminapp/views/rule_views.py:77
msgid "Formatting error"
msgstr "Formateringsfejl"

#: adminapp/views/scanner_views.py:69
msgid "The page does not exist"
msgstr "Siden findes ikke"

#: adminapp/views/scanner_views.py:365
msgid "Scan time"
msgstr "Scan tidspunkt"

#: adminapp/views/scanner_views.py:367
msgid "Scanner job"
msgstr "Scannerjob"

#: adminapp/views/scanner_views.py:569
msgid "Password must be updated, when changing username or url."
msgstr "Adgangskode skal genindtastes, når der skiftes brugernavn eller url."

#: adminapp/views/validators.py:18
#, python-format
msgid ""
"Cannot build rule: %(r1)s may not precede %(r2)s. Please change the order."
msgstr ""
"Kan ikke bygge regel: %(r1)s må ikke komme før %(r2)s. Byt venligst om på "
"rækkefølgen."

#: adminapp/views/validators.py:20
#, python-format
msgid ""
"Cannot build rule: %(r1)s must be used in conjunction with another rule."
msgstr "Kan ikke bygge regel: %(r1)s skal benyttes sammen med en anden regel."

#: adminapp/views/views.py:205 import_services/models/exported_mixin.py:31
msgid "created"
msgstr "oprettet"

#: adminapp/views/views.py:205
msgid "saved"
msgstr "gemt"

#: adminapp/views/webscanner_views.py:57
msgid "e.g. https://example.com"
msgstr "f.eks. https://example.com"

#: adminapp/views/webscanner_views.py:59
msgid "e.g. https://example.com/exclude1, https://example.com/exclude2"
msgstr "f.eks. https://example.com/exclude1, https://example.com/exclude2"

#: adminapp/views/webscanner_views.py:65 adminapp/views/webscanner_views.py:99
msgid "Space is not allowed in the web-domain name."
msgstr "Mellemrum er ikke tilladt i web-domænenavnet."

#: core/admin.py:33
msgid "Users who are already Administrators are not shown."
msgstr "Viser ikke brugere, der allerede er administratorer."

#: core/admin.py:36
msgid "-- No valid users available --"
msgstr "-- Der findes ingen gyldige brugere --"

#: core/apps.py:8
msgctxt "Verbose name for core app"
msgid "Management"
msgstr "Administration"

#: core/forms.py:32 core/models/client.py:89
msgid "enabled features"
msgstr "aktiverede features"

#: core/forms.py:33
msgid "Select a feature to enable it for this client."
msgstr "Vælg en feature for at aktivere den for denne kunde."

#: core/forms.py:40 core/models/client.py:95
msgid "activated scan types"
msgstr "tilgængelige scannertyper"

#: core/forms.py:41
msgid "Select a scan type to activate it for this client."
msgstr "Vælg en scannertype for at gøre den tilgængelig for denne kunde."

#: core/forms.py:70
msgid "Only one type of import service can be active at a time."
msgstr "Kun en type af importservice kan være aktiveret."

#: core/management/commands/run_background_jobs.py:105
#, python-format
msgid "sleep for %(metavar)s seconds if there were no jobs to run"
msgstr "vent %(metavar)s sekunder hvis der ikke var nogle jobs til afvikling"

#: core/management/commands/run_background_jobs.py:112
msgid "do not loop: run a single job and then exit"
msgstr "kør ikke i løkke: kør et enkelt job og gå derefter ud"

#: core/management/commands/run_background_jobs.py:195
#, python-brace-format
msgid "{0} job(s) completed."
msgstr "{0} færdige job(s)."

#: core/management/commands/run_background_jobs.py:196
#, python-brace-format
msgid "{0} job(s) failed."
msgstr "{0} fejlede job(s)."

#: core/models/administrator.py:31
msgid "user"
msgstr "bruger"

#: core/models/administrator.py:37 core/models/client.py:115
#: organizations/models/organization.py:54
msgid "client"
msgstr "kunde"

#: core/models/administrator.py:42
msgid "administrator"
msgstr "administrator"

#: core/models/administrator.py:43
msgid "administrators"
msgstr "administratorer"

#: core/models/background_job.py:14
msgid "waiting"
msgstr "afventer"

#: core/models/background_job.py:17
msgid "running"
msgstr "kører"

#: core/models/background_job.py:19
msgid "cancelling"
msgstr "annullering i gang"

#: core/models/background_job.py:23
msgid "finished"
msgstr "afsluttet"

#: core/models/background_job.py:25
msgid "cancelled"
msgstr "annulleret"

#: core/models/background_job.py:27
msgid "failed"
msgstr "fejlet"

#: core/models/background_job.py:50
msgid "job creation time"
msgstr "job-oprettelsestid"

#: core/models/background_job.py:53
msgid "job update time"
msgstr "job-opdateringstid"

#: core/models/background_job.py:58
msgid "execution state"
msgstr "kørselsstatus"

#: core/models/background_job.py:62
msgid "last status message"
msgstr "sidste status-besked"

#: core/models/client.py:26
msgid "web scan"
msgstr "webscan"

#: core/models/client.py:27
msgid "file scan"
msgstr "filscan"

#: core/models/client.py:28
msgid "Exchange scan"
msgstr "Exchange-scan"

#: core/models/client.py:29
msgid "SBSYS scan"
msgstr "SBSYS-scan"

#: core/models/client.py:30
msgid "Dropbox scan"
msgstr "Dropbox-scan"

#: core/models/client.py:31
msgid "Microsoft Graph - mail scan"
msgstr "Microsoft Graph - mailscan"

#: core/models/client.py:32
msgid "Microsoft Graph - file scan"
msgstr "Microsoft Graph - filscan"

#: core/models/client.py:33
msgid "Google - drive scan"
msgstr "Google - drevscan"

#: core/models/client.py:34
msgid "Google - mail scan"
msgstr "Google - mailscan"

#: core/models/client.py:35
msgid "Microsoft Graph - Teams file scan"
msgstr "Microsoft Graph - Teams filscan"

#: core/models/client.py:42
msgid "administration API"
msgstr "administrations-API"

#: core/models/client.py:49
msgid "structured organization support"
msgstr "understøttelse af strukturerede organisationer"

#: core/models/client.py:50 import_services/apps.py:8
#: import_services/models/import_service.py:44
msgid "import services"
msgstr "importtjenester"

#: core/models/client.py:51
msgid "import services (MS Graph)"
msgstr "importtjenester (MS Graph)"

#: core/models/client.py:52
msgid "import services (OS2mo)"
msgstr "importtjenester (OS2mo)"

#: core/models/client.py:70
msgid "client ID"
msgstr "kunde-ID"

#: core/models/client.py:79
msgid "e-mail"
msgstr "e-mail"

#: core/models/client.py:83
msgid "phone number"
msgstr "telefonnummer"

#: core/models/client.py:116
msgid "clients"
msgstr "kunder"

#: core/models/utilities.py:64
#, python-brace-format
msgid "{value} is not a valid {class_name}"
msgstr "{value} er ikke en gyldig værdi for {class_name}"

#: core/templates/components/background_job.html:13
#: core/templates/components/background_job.html:14
msgid "Cancel task"
msgstr "Annullér opgave"

#: core/templates/components/background_job.html:43
msgid "last updated"
msgstr "sidst opdateret"

#: import_services/models/exported_mixin.py:42
msgid "last successful export"
msgstr "senest exporteret med success"

#: import_services/models/exported_mixin.py:47
msgid "marked for deletion at"
msgstr "markeret til sletning kl"

#: import_services/models/import_service.py:39
msgid "organization UUID"
msgstr "UUID for organisation"

#: import_services/models/import_service.py:43
#: organizations/templates/organizations/org_table.html:40
msgid "import service"
msgstr "importservice"

#: import_services/models/import_service.py:48
#, python-brace-format
msgid "{cls} for {org}"
msgstr "{cls} for {org}"

#: import_services/models/imported_mixin.py:32
msgid "has been imported"
msgstr "er blevet importeret"

#: import_services/models/imported_mixin.py:39
msgid "imported unique ID"
msgstr "importeret unikt ID"

#: import_services/models/imported_mixin.py:45
msgid "last time an update was requested"
msgstr "sidste gang der blev anmodet om en opdatering"

#: import_services/models/imported_mixin.py:51
msgid "last successful import"
msgstr "sidste succesfulde importering"

#: import_services/models/keycloak.py:28
msgid "UUID"
msgstr "UUID"

#: import_services/models/keycloak.py:31
msgid "server URL"
msgstr "server-URL"

#: import_services/models/keycloak.py:65
msgid "Keycloak server"
msgstr "Keycloak-server"

#: import_services/models/keycloak.py:66
msgid "Keycloak servers"
msgstr "Keycloak-servere"

#: import_services/models/ldap_configuration.py:117
msgid "Active Directory"
msgstr "Active Directory"

#: import_services/models/ldap_configuration.py:118
msgid "other"
msgstr "anden leverandør"

#: import_services/models/ldap_configuration.py:120
msgid "vendor"
msgstr "leverandør"

#: import_services/models/ldap_configuration.py:125
msgid "groups"
msgstr "grupper"

#: import_services/models/ldap_configuration.py:129
msgid "import users into"
msgstr "importér brugere baseret på"

#: import_services/models/ldap_configuration.py:134
msgid ""
"Groups will only be imported, if their name begins with the given string. "
"Only works for group based imports. "
msgstr ""
"Grupper importeres kun, hvis deres navn begynder med den givne streng. "
"Virker kun for gruppe-baseret importjobs. "

#: import_services/models/ldap_configuration.py:139
msgid "group prefix filter"
msgstr "gruppe præfix filter"

#: import_services/models/ldap_configuration.py:144
msgid ""
"Name of LDAP attribute, which is mapped as username. For many LDAP server "
"vendors it can be 'uid'. For Active Directory it can be 'sAMAccountName' or "
"'cn'. The attribute should be filled for all LDAP user records you want to "
"import from LDAP."
msgstr ""
"Navnet på den LDAP-attribut, der anvendes som brugernavn. For mange LDAP-"
"servere er det 'uid'. For Active Directory kan det være 'sAMAccountName' "
"eller 'cn'. Attributten skal findes for alle de brugere, der skal importeres "
"fra LDAP."

#: import_services/models/ldap_configuration.py:150
msgid "username LDAP attribute"
msgstr "LDAP-attribut for brugernavn"

#: import_services/models/ldap_configuration.py:155
msgid ""
"Name of the LDAP attribute which is mapped as first name. For many LDAP "
"server vendors it can be 'givenName'"
msgstr ""
"Navnet på den LDAP-attribut der bruges som fornavn på brugere. Typisk "
"defineret som 'givenName'"

#: import_services/models/ldap_configuration.py:158
msgid "First name LDAP attribute"
msgstr "LDAP-attribut for fornavn"

#: import_services/models/ldap_configuration.py:168
msgid ""
"Name of LDAP attribute, which is used as RDN of typical user DN. Usually, "
"but not necessarily, the same as username LDAP attribute. For example for "
"Active Directory, it is common to use 'cn' as RDN attribute when username "
"attribute might be 'sAMAccountName'."
msgstr ""
"Navnet på den LDAP-attribut der bruges som RDN (relative distinguished name) "
"for et typisk bruger-DN (distinguished name). Ofte samme LDAP-attribut som "
"for brugernavn, men ikke nødvendigvis. F.eks. er det for Active Directory "
"meget almindeligt at bruge 'cn' som RDN-attribut mens brugernavns-"
"attributten ofte er 'sAMAccountName'"

#: import_services/models/ldap_configuration.py:173
msgid "RDN LDAP attribute"
msgstr "LDAP-attribut for RDN"

#: import_services/models/ldap_configuration.py:178
msgid ""
"Name of LDAP attribute, which is used as unique object identifier (UUID) for "
"objects in LDAP. For many LDAP server vendors, it is 'entryUUID'; however "
"some are different. For example for Active Directory it should be "
"'objectGUID'. If your LDAP server does not support the notion of UUID, you "
"can use any other attribute that is supposed to be unique among LDAP users "
"in the tree. For example 'uid' or 'entryDN'."
msgstr ""
"Navnet på den LDAP-attribut, der unikt identificerer et LDAP-objekt. For "
"mange LDAP-servere er det 'entryUUID'; for Active Directory er det i stedet "
"'objectGUID'. Understøtter din LDAP-server ikke UUID-værdier, kan du i "
"stedet benytte en anden unik værdi, såsom 'uid' eller 'entryDN'."

#: import_services/models/ldap_configuration.py:186
msgid "UUID LDAP attribute"
msgstr "LDAP-attribut for UUID"

#: import_services/models/ldap_configuration.py:193
msgid ""
"Name of LDAP attribute, which stores the object security identifier. (SID) "
"Often this is stored as 'objectSid' or 'securityIdentifier'. Without this "
"attribute, OSdatascanner will not be able to identify the owner of on-"
"premise files."
msgstr ""
"Navnet på den LDAP attribut der holder objektets security identifier (SID). "
"Typisk findes denne som 'objectSid' eller 'securityIdentifier'. Uden denne "
"attribut, kan OSdatascanner ikke identificere ejerskab af on-premise filer."

#: import_services/models/ldap_configuration.py:198
msgid "Object security identifier"
msgstr "Object security identifier (SID)"

#: import_services/models/ldap_configuration.py:202
msgid ""
"All values of LDAP objectClass attribute for users in LDAP divided by comma. "
"For example: 'inetOrgPerson, organizationalPerson'. User records are only "
"imported if they have all those classes."
msgstr ""
"En komma-separeret liste af alle 'LDAP objectClass'-værdier for brugere i  "
"LDAP. For eksempel: 'inetOrgPerson, organizationalPerson'. Brugere bliver "
"kun importeret, hvis de har samtlige klasser i listen."

#: import_services/models/ldap_configuration.py:207
msgid "user object classes"
msgstr "klasser for bruger-objekter"

#: import_services/models/ldap_configuration.py:213
msgid ""
"Additional LDAP Filter for filtering searched users. Leave this empty if you "
"don't need additional filter. Make sure that it starts with '(' and ends "
"with ')'"
msgstr ""
"Et ekstra LDAP filter til filtrering af fundne brugere. Efterlad denne tom "
"hvis du ikke har brug for yderligere filtrering. Sikr dig at denne værdi "
"starter med '(' og slutter med ')'"

#: import_services/models/ldap_configuration.py:217
msgid "custom LDAP user filter"
msgstr "brugerdefineret LDAP brugerfilter"

#: import_services/models/ldap_configuration.py:225
msgid ""
"Choose between an encrypted connection protocol (ldaps) or an unencrypted "
"one (ldap). Only select the unencrypted protocol if absolutely necessary."
msgstr ""
"Vælg mellem en krypteret forbindelsesprotokol (ldaps) eller en ukrypteret "
"(ldap). Det anbefales at vælge den krypterede protokol."

#: import_services/models/ldap_configuration.py:229
msgid "connection protocol"
msgstr "forbindelsesprotokol"

#: import_services/models/ldap_configuration.py:234
msgid "Connection URL to the LDAP server. "
msgstr "Forbindelses-URL til LDAP-serveren."

#: import_services/models/ldap_configuration.py:236
msgid "connection URL"
msgstr "forbindelses-URL"

#: import_services/models/ldap_configuration.py:240
msgid ""
"Distinguished name for the (top) OU in which to search for users. Groups "
"present under this OU will not necessarily be imported, as OSdatascanner "
"reconstructs groups based on users' group memberships."
msgstr ""
"'Distinguished name' for den (øverste) OU, hvor der skal søges efter "
"brugere. Grupper under denne OU bliver ikke nødvendigvis importeret, da "
"OSdatascanner opbygger grupper ud fra brugernes gruppemedlemskab."

#: import_services/models/ldap_configuration.py:245
msgid "DN for users (OU)"
msgstr "DN for brugere (OU)"

#: import_services/models/ldap_configuration.py:249
msgid "one level"
msgstr "kun øverste lag"

#: import_services/models/ldap_configuration.py:250
msgid "subtree"
msgstr "hele undertræet"

#: import_services/models/ldap_configuration.py:253
msgid ""
"For one level, the search applies only for users in the DNs specified by "
"User DNs. For subtree, the search applies to the whole subtree. See LDAP "
"documentation for more details."
msgstr ""
"For 'kun øverste lag' gælder søgningen kun for brugere tilknyttet den OU der "
"er angivet i 'DN for brugere'. For 'hele undertræt' gælder søgningen for den "
"angivne OU, samt alle underliggende OU'er. Se LDAP dokumentationen for flere "
"detaljer."

#: import_services/models/ldap_configuration.py:258
msgid "search scope"
msgstr "omfang af søgningen"

#: import_services/models/ldap_configuration.py:262
msgid "Distinguished name for the service account allowing access to LDAP"
msgstr "'Distinguished name' for servicekontoen, der giver adgang til LDAP"

#: import_services/models/ldap_configuration.py:264
msgid "LDAP service account user name"
msgstr "brugernavn for servicekontoen til LDAP"

#: import_services/models/ldap_configuration.py:302
#: import_services/templates/import_services/ldap_edit.html:6
msgid "LDAP configuration"
msgstr "LDAP-konfiguration"

#: import_services/models/ldap_configuration.py:303
msgid "LDAP configurations"
msgstr "LDAP-konfigurationer"

#: import_services/models/msgraph_configuration.py:13
msgid "MSGraph configuration"
msgstr "MSGraph-konfiguration"

#: import_services/models/msgraph_configuration.py:14
msgid "MSGraph configurations"
msgstr "MSGraph-konfigurationer"

#: import_services/models/os2mo_configuration.py:9
#: import_services/templates/import_services/os2mo_edit.html:6
msgid "OS2mo configuration"
msgstr "OS2mo-konfiguration"

#: import_services/models/os2mo_configuration.py:10
msgid "OS2mo configurations"
msgstr "OS2mo-konfigurationer"

#: import_services/models/realm.py:24
msgid "realm id"
msgstr "realm id"

#: import_services/models/realm.py:34
msgid "Keycloak realm"
msgstr "Keycloak realm"

#: import_services/models/realm.py:35
msgid "Keycloak realms"
msgstr "Keycloak realms"

#: import_services/templates/import_services/ldap_edit.html:28
msgid "add"
msgstr "tilføj"

#: import_services/templates/import_services/ldap_edit.html:30
msgid "update"
msgstr "opdatér"

#: import_services/templates/import_services/ldap_edit.html:32
msgid "LDAP configuration for"
msgstr "LDAP-konfiguration for"

#: import_services/templates/import_services/ldap_edit.html:41
msgid "connect to LDAP"
msgstr "opret forbindelse til LDAP"

#: import_services/templates/import_services/ldap_edit.html:56
#: import_services/templates/import_services/ldap_edit.html:57
#: import_services/templates/import_services/ldap_edit.html:59
#: import_services/templates/import_services/ldap_edit.html:85
#: import_services/templates/import_services/ldap_edit.html:86
msgid "test connection"
msgstr "test forbindelse"

#: import_services/templates/import_services/ldap_edit.html:88
msgid "test authentication"
msgstr "test adgang"

#: import_services/templates/import_services/ldap_edit.html:116
msgid "search specification"
msgstr "søgespecifikation"

#: import_services/templates/import_services/ldap_edit.html:129
#: import_services/templates/import_services/ldap_edit.html:130
#: import_services/templates/import_services/ldap_edit.html:139
msgid "user attributes"
msgstr "bruger-attributter"

#: import_services/templates/import_services/ldap_edit.html:132
msgid "add user attributes"
msgstr "tilføj bruger-attributter"

#: import_services/templates/import_services/ldap_edit.html:151
#: import_services/templates/import_services/ldap_edit.html:152
#: import_services/templates/import_services/ldap_edit.html:153
msgid "save LDAP configuration"
msgstr "gem LDAP-konfiguration"

#: import_services/templates/import_services/msgraph_edit.html:6
#: import_services/templates/import_services/msgraph_oauth.html:6
msgid "Microsoft Graph configuration"
msgstr "Microsoft Graph konfiguration"

#: import_services/templates/import_services/msgraph_edit.html:13
#: import_services/templates/import_services/msgraph_oauth.html:13
msgid "configure Microsoft Graph"
msgstr "konfigurér Microsoft Graph"

#: import_services/templates/import_services/msgraph_edit.html:38
#: import_services/templates/import_services/msgraph_edit.html:39
#: import_services/templates/import_services/msgraph_edit.html:40
msgid "save Microsoft Graph configuration"
msgstr "gem Microsoft Graph konfiguration"

#: import_services/templates/import_services/msgraph_oauth.html:17
msgid ""
"The source of this organization is in the cloud and an external service must "
"allow OSdatascanner to access it's content."
msgstr ""
"Denne organisationsstruktur ligger i skyen, og en eksterne tjeneste skal "
"tillade OSdatascanner adgang til dens indhold."

#: import_services/templates/import_services/msgraph_oauth.html:21
msgid "The service refused to grant OSdatascanner the necessary rights:"
msgstr "Tjenesten nægtede at give OSdatascanner de nødvendige rettigheder:"

#: import_services/templates/import_services/msgraph_oauth.html:24
msgid "Click the button below to try again."
msgstr "Klik på knappen nedenfor for at prøve igen."

#: import_services/templates/import_services/msgraph_oauth.html:26
msgid "Click the button below to forward to this service."
msgstr "Klik på knappen nedenfor for at blive videresendt til denne tjeneste."

#: import_services/templates/import_services/msgraph_oauth.html:32
#: import_services/templates/import_services/msgraph_oauth.html:33
msgid "Continue to"
msgstr "Fortsæt til"

#: import_services/templates/import_services/msgraph_oauth.html:35
msgid ""
"You will be forwarded to the creation form after the service has issued the "
"necessary rights."
msgstr ""
"Du bliver videresendt til oprettelsesformularen, efter tjenesten har udstedt "
"de nødvendige rettigheder."

#: import_services/templates/import_services/msgraph_oauth.html:37
msgid ""
"The information pointing to the OSdatascanner system for this service is "
"missing."
msgstr ""
"De informationer, der peger OSdatascanner-systemet på denne tjeneste, "
"mangler."

#: import_services/templates/import_services/os2mo_edit.html:15
msgid "connect to OS2mo"
msgstr "opret forbindelse til OS2mo"

#: import_services/templates/import_services/os2mo_edit.html:16
msgid "Add OS2mo configuration for organization:"
msgstr "Tilføj OS2mo-konfiguration til organisationen:"

#: import_services/templates/import_services/os2mo_edit.html:28
#: import_services/templates/import_services/os2mo_edit.html:29
#: import_services/templates/import_services/os2mo_edit.html:30
msgid "save OS2mo configuration"
msgstr "tilføj OS2mo-konfiguration"

#: import_services/templates/import_services/os2mo_errorview.html:14
msgid "Configure OS2mo"
msgstr "Konfigurér OS2mo"

#: import_services/templates/import_services/os2mo_errorview.html:16
msgid "An error occurred while trying to connect to OS2mo"
msgstr "Der skete en fejl ved forsøget på at forbinde til OS2mo"

#: import_services/templates/import_services/os2mo_errorview.html:17
msgid "You need the right Client ID- and Secret to import from OS2mo"
msgstr ""
"Du har brug for den korrekte Client ID- og Secret for at importere fra OS2mo"

#: import_services/templates/import_services/os2mo_errorview.html:20
msgid "return to organizations page"
msgstr "vend tilbage til organisationer-siden"

#: organizations/admin.py:42
msgid "Tab access"
msgstr "Menu-adgang"

#: organizations/admin.py:48
msgid "Support button settings"
msgstr "Supportknap indstillinger"

#: organizations/models/account.py:48
#, python-brace-format
msgid "Deleted scanner {pk}"
msgstr "Slettet scanner {pk}"

#: organizations/models/organization.py:60
msgid "slug"
msgstr "slug"

#: organizations/templates/components/modals/alias_create.html:15
msgid "Create a new alias for"
msgstr "Opret et nyt alias for"

#: organizations/templates/components/modals/alias_create.html:19
msgid "Alias type"
msgstr "Aliastype"

#: organizations/templates/components/modals/alias_create.html:25
msgid "select"
msgstr "vælg"

#: organizations/templates/components/modals/alias_create.html:26
msgid "email"
msgstr "e-mail"

#: organizations/templates/components/modals/alias_create.html:27
msgid "generic"
msgstr "generisk"

#: organizations/templates/components/modals/alias_create.html:33
msgid "Shared"
msgstr "Fælles"

#: organizations/templates/components/modals/alias_create.html:38
msgid "Value"
msgstr "Værdi"

#: organizations/templates/components/modals/alias_create.html:50
#: organizations/templates/components/modals/alias_create.html:51
msgid "Close without saving"
msgstr "Luk uden at gemme ændringer"

#: organizations/templates/components/modals/alias_create.html:52
msgid "Close"
msgstr "Luk"

#: organizations/templates/components/modals/alias_create.html:55
#: organizations/templates/components/modals/alias_create.html:56
msgid "Save and close"
msgstr "Gem alias og luk"

#: organizations/templates/components/modals/alias_create.html:56
msgid "Save"
msgstr "Gem"

#: organizations/templates/organizations/account_detail.html:10
msgid "Account"
msgstr "Konto"

#: organizations/templates/organizations/account_detail.html:17
msgid "Account information"
msgstr "Kontoinformation"

#: organizations/templates/organizations/account_detail.html:29
msgid "E-mail"
msgstr "E-mail"

#: organizations/templates/organizations/account_detail.html:40
msgid "Manager for"
msgstr "Leder af"

#: organizations/templates/organizations/account_detail.html:50
msgid "DPO for"
msgstr "DPO af"

#: organizations/templates/organizations/account_detail.html:61
msgid "User Rights"
msgstr "Brugerrettigheder"

#: organizations/templates/organizations/account_detail.html:66
msgid "Superuser"
msgstr "Superbruger"

#: organizations/templates/organizations/account_detail.html:77
msgid "Imported aliases"
msgstr "Importerede aliasser"

#: organizations/templates/organizations/account_detail.html:88
msgid "Other aliases"
msgstr "Andre aliasser"

#: organizations/templates/organizations/account_detail.html:90
msgid "Aliases"
msgstr "Aliasser"

#: organizations/templates/organizations/account_detail.html:97
#: organizations/templates/organizations/account_detail.html:154
#: organizations/templates/organizations/orgunit_list.html:142
#: organizations/templates/organizations/orgunit_list.html:182
msgid "Click to remove"
msgstr "Klik for at fjerne"

#: organizations/templates/organizations/account_detail.html:104
#: organizations/templates/organizations/account_detail.html:163
#: organizations/templates/organizations/orgunit_list.html:149
#: organizations/templates/organizations/orgunit_list.html:189
msgid "Are you sure you want to remove"
msgstr "Er du sikker på, at du vil fjerne"

#: organizations/templates/organizations/account_detail.html:111
msgid "Click here to add a new alias"
msgstr "Klik her for at tilføje et nyt alias"

#: organizations/templates/organizations/account_detail.html:112
msgid "Add alias"
msgstr "Tilføj alias"

#: organizations/templates/organizations/account_detail.html:128
msgid "Universal remediator"
msgstr "Universel oprydder"

#: organizations/templates/organizations/account_detail.html:143
msgid ""
"By checking this box, the current user will be assigned as a remediator of "
"all scannerjobs."
msgstr ""
"Ved at markere dette felt vil brugeren blive tildelt rollen som oprydder for "
"alle scannerjob."

#: organizations/templates/organizations/account_detail.html:149
msgid "Remediator for"
msgstr "Oprydder for"

#: organizations/templates/organizations/account_detail.html:171
msgid "Click here to add a new remediator"
msgstr "Klik her for at tilføje en ny oprydder"

#: organizations/templates/organizations/account_detail.html:172
msgid "Add remediator"
msgstr "Tilføj oprydder"

#: organizations/templates/organizations/account_detail.html:198
msgid "Login Information"
msgstr "Kontooplysninger"

#: organizations/templates/organizations/account_detail.html:202
msgid "User since"
msgstr "Bruger siden"

#: organizations/templates/organizations/account_list.html:19
msgid "accounts for"
msgstr "konti for"

#: organizations/templates/organizations/account_list.html:38
msgid "Search for account"
msgstr "Søg efter konto"

#: organizations/templates/organizations/account_list.html:74
msgid "No accounts found!"
msgstr "Ingen konti fundet"

#: organizations/templates/organizations/org_add.html:28
#: organizations/templates/organizations/org_add.html:29
#: organizations/templates/organizations/org_add.html:30
msgid "create new organization"
msgstr "opret ny organisation"

#: organizations/templates/organizations/org_delete_blocked.html:19
msgid "Deletion blocked"
msgstr "Sletning ikke mulig"

#: organizations/templates/organizations/org_delete_blocked.html:21
msgid ""
"The organization could not be deleted because scannerjobs are still running. "
"Delete running jobs before proceding. "
msgstr ""
"Organisationen kan ikke slettes fordi der stadig kører mindst et scannerjob. "
"Afbryd alle scannerjobs der kører for at fortsætte sletningen."

#: organizations/templates/organizations/org_delete_blocked.html:27
#: organizations/templates/organizations/org_delete_blocked.html:28
msgid "Go to scanner status"
msgstr "Gå til scanner status"

#: organizations/templates/organizations/org_table.html:14
msgid "organizations for"
msgstr "organisationer for"

#: organizations/templates/organizations/org_table.html:17
#: organizations/templates/organizations/org_table.html:18
#: organizations/templates/organizations/org_table.html:23
msgid "Add new organization"
msgstr "Tilføj ny organisation"

#: organizations/templates/organizations/org_table.html:38
msgid "contact info"
msgstr "kontaktinformation"

#: organizations/templates/organizations/org_table.html:42
msgid "import service (Microsoft Graph)"
msgstr "Importservice (Microsoft Graph)"

#: organizations/templates/organizations/org_table.html:44
msgid "import service (OS2mo)"
msgstr "importtjenester (OS2mo)"

#: organizations/templates/organizations/org_table.html:83
#: organizations/templates/organizations/org_table.html:84
#: organizations/templates/organizations/org_table.html:91
#: organizations/templates/organizations/org_table.html:92
msgid "Edit LDAP configuration"
msgstr "Redigér LDAP-konfiguration"

#: organizations/templates/organizations/org_table.html:97
#: organizations/templates/organizations/org_table.html:98
#: organizations/templates/organizations/org_table.html:104
#: organizations/templates/organizations/org_table.html:129
#: organizations/templates/organizations/org_table.html:130
#: organizations/templates/organizations/org_table.html:136
#: organizations/templates/organizations/org_table.html:178
#: organizations/templates/organizations/org_table.html:179
#: organizations/templates/organizations/org_table.html:185
msgid "sync"
msgstr "synkroniser"

#: organizations/templates/organizations/org_table.html:122
#: organizations/templates/organizations/org_table.html:123
msgid "Add OS2mo configuration"
msgstr "Tilføj OS2mo-konfiguration"

#: organizations/templates/organizations/org_table.html:155
#: organizations/templates/organizations/org_table.html:156
#: organizations/templates/organizations/org_table.html:163
#: organizations/templates/organizations/org_table.html:164
msgid "Add Microsoft Graph configuration"
msgstr "Tilføj Microsoft Graph-konfiguration"

#: organizations/templates/organizations/org_table.html:172
#: organizations/templates/organizations/org_table.html:173
msgid "Edit Microsoft Graph configuration"
msgstr "Redigér Microsoft Graph-konfiguration"

#: organizations/templates/organizations/org_table.html:201
#: organizations/templates/organizations/org_table.html:202
msgid "View organizational units."
msgstr "Vis organisatoriske enheder"

#: organizations/templates/organizations/org_table.html:208
#: organizations/templates/organizations/org_table.html:209
msgid "View accounts."
msgstr "Se konti."

#: organizations/templates/organizations/org_table.html:227
msgid "Do you really want to delete this organization?"
msgstr "Er du sikker på, at du vil slette denne organisation?"

#: organizations/templates/organizations/org_table.html:227
msgid ""
"This will delete all associated import- and scannerjobs. The action cannot "
"be reversed"
msgstr ""
"Dette vil også slette import- og scannerjobs der tilhører organisationen. "
"Handlingen kan ikke fortrydes."

#: organizations/templates/organizations/org_table.html:247
msgid "no organization added"
msgstr "der er ikke tilføjet nogen organisationer"

#: organizations/templates/organizations/org_update.html:21
msgid "General settings"
msgstr "Generelle indstillinger"

#: organizations/templates/organizations/org_update.html:40
msgid "Tab settings"
msgstr "Fane indstillinger"

#: organizations/templates/organizations/org_update.html:54
msgid "Support settings"
msgstr "Support indstillinger"

#: organizations/templates/organizations/org_update.html:84
msgid "DPO settings"
msgstr "DPO indstillinger"

#: organizations/templates/organizations/org_update.html:104
msgid "Microsoft Tenant Settings"
msgstr "Microsoft Tenant Indstillinger"

#: organizations/templates/organizations/org_update.html:128
msgid "Allow deletion"
msgstr "Tillad sletning"

#: organizations/templates/organizations/orgunit_list.html:23
msgid "organizational hierarchy for"
msgstr "organisatorisk struktur for"

#: organizations/templates/organizations/orgunit_list.html:39
msgid "Search for organizational unit"
msgstr "Søg efter organisatorisk enhed"

#: organizations/templates/organizations/orgunit_list.html:47
#: organizations/templates/organizations/orgunit_list.html:95
msgid "filter"
msgstr "Filtrér"

#: organizations/templates/organizations/orgunit_list.html:62
msgid "Show organizational units:"
msgstr "Vis organisatoriske enheder:"

#: organizations/templates/organizations/orgunit_list.html:73
msgid "with "
msgstr "med"

#: organizations/templates/organizations/orgunit_list.html:88
msgid "Show empty units"
msgstr "Vis tomme enheder"

#: organizations/templates/organizations/orgunit_list.html:123
msgid "managers"
msgstr "ledere"

#: organizations/templates/organizations/orgunit_list.html:124
msgid "DPOs"
msgstr "DPOer"

#: organizations/templates/organizations/orgunit_list.html:136
msgid "accounts associated."
msgstr "konti tilknyttet"

#: organizations/templates/organizations/orgunit_list.html:142
#: organizations/templates/organizations/orgunit_list.html:149
#: organizations/templates/organizations/orgunit_list.html:182
msgid "as manager of"
msgstr "som leder af"

#: organizations/templates/organizations/orgunit_list.html:166
msgid "Choose new manager"
msgstr "Vælg ny leder"

#: organizations/templates/organizations/orgunit_list.html:189
msgid "as DPO of"
msgstr "som DPO af"

#: organizations/templates/organizations/orgunit_list.html:206
msgid "Choose new DPO"
msgstr "Vælg ny DPO"

#: organizations/templates/organizations/orgunit_list.html:221
msgid "No organizational units found ..."
msgstr "Ingen organisatoriske enheder fundet ..."

#: organizations/templates/organizations/orgunit_list.html:229
msgid "No organizational units."
msgstr "Ingen organisatoriske enheder"

#: organizations/tests/test_org_views.py:127
#: organizations/views/org_views.py:66
msgid "That name is already taken."
msgstr "Navnet er allerede i brug."

#: organizations/utils.py:188
msgid "Account not found."
msgstr "Konto ikke fundet."

#~ msgid "Write here"
#~ msgstr "Skriv her"

#~ msgid "grants"
#~ msgstr "bevillinger"

#~ msgid "Configure Microsoft Graph"
#~ msgstr "Konfigurér Microsoft Graph"

#~ msgid ""
#~ "To use this service, you must allow OSdatascanner access to its content."
#~ msgstr ""
#~ "For at benytte denne tjeneste skal du tillade OSdatascanner adgang til "
#~ "tjenestens indhold."

#~ msgid "Name/URL"
#~ msgstr "Navn/URL"

#~ msgid "Approved"
#~ msgstr "Godkendt"

#~ msgid "Automatic"
#~ msgstr "Automatisk"

#~ msgid "Is approved"
#~ msgstr "Er godkendt"

#~ msgid "Is not approved"
#~ msgstr "Er ikke godkendt"

#~ msgid "Next scan: "
#~ msgstr "Næste scan: "

#~ msgid "Validation status for"
#~ msgstr "Valideringstatus for"

#~ msgid "has been set to"
#~ msgstr "er blevet indstillet til"

#~ msgid "Edit scanner"
#~ msgstr "Rediger scanner"

#~ msgid "Last updated"
#~ msgstr "Sidst opdateret"

#~ msgid "phone"
#~ msgstr "telefon"

#~ msgid "Outlook settings"
#~ msgstr "Outlook indstillinger"

#~ msgid "The domain must start with '@'"
#~ msgstr "Domænet skal starte med '@'"

#~ msgid "covered accounts"
#~ msgstr "dækkede konti"

#~ msgid "Create"
#~ msgstr "Opret"

#~ msgid "-- Please select a rule below --"
#~ msgstr "-- Vælg venligst en regel herunder --"

#~ msgid "Select all"
#~ msgstr "Vælg alle"

#~ msgid "Add LDAP configuration"
#~ msgstr "Tilføj LDAP-konfiguration"

#~ msgid "All scanners"
#~ msgstr "Alle scannere"

#~ msgid "Rule violates invariants"
#~ msgstr "Reglen overholder ikke kriterierne"

#~ msgid "Add rules"
#~ msgstr "Tilføj regler"

#~ msgid "Available rules"
#~ msgstr "Tilgængelige regler"

#~ msgid "Selected rules"
#~ msgstr "Valgte regler"

#~ msgid "Add exclusion rule"
#~ msgstr "Tilføj udelukkelsesregel"

#~ msgid "Available exclusion rules"
#~ msgstr "Tilgængelige udelukkelsesregler"

#~ msgid "Selected exclusion rules"
#~ msgstr "Valgte udelukkelsesregler"

#~ msgid "Show expression"
#~ msgstr "Vis udtryk"

#~ msgid "Done"
#~ msgstr "Udført"

#, python-brace-format
#~ msgid "Administrator: {user} (for {client})"
#~ msgstr "Administrator: {user} (for {client})"

#, python-brace-format
#~ msgid "<Administrator: {uid} (User) for {cid} (Client)>"
#~ msgstr "<Administrator: {uid} (User) for {cid} (Client)>"

#, python-format
#~ msgid ""
#~ "\n"
#~ "\t<strong>%(total_objects)s</strong> objects were scanned - <strong>"
#~ "%(object_size|filesizeformat)s</strong> in total - in <strong>"
#~ "%(completion_time)s</strong>.\n"
#~ "    "
#~ msgstr ""
#~ "\n"
#~ "\tDer blev scannet <strong>%(total_objects)s</strong> objekter - i alt "
#~ "<strong>%(object_size|filesizeformat)s</strong> - Scanner tog <strong>"
#~ "%(completion_time)s</strong>.\n"
#~ "    "

#, python-format
#~ msgid ""
#~ "\n"
#~ "%(total_objects)s objects were scanned - %(object_size|filesizeformat)s "
#~ "in total - in %(completion_time)s.\n"
#~ msgstr ""
#~ "\n"
#~ "Der blev scannet %(total_objects)s objekter - i alt "
#~ "%(object_size|filesizeformat)s - i %(completion_time)s.\n"

#, python-format
#~ msgid "%(value)s is not a valid SID"
#~ msgstr "%(value)s er ikke et gyldigt SID"

#~ msgid "SID"
#~ msgstr "SID"

#~ msgid "alias ID"
#~ msgstr "alias ID"

#, python-brace-format
#~ msgid "Alias ({type}) for {account_user}: {value}"
#~ msgstr "Alias ({type}) for {account_user}: {value}"

#~ msgid "parent unit"
#~ msgstr "overordnet enhed"

#~ msgid "data protection officer"
#~ msgstr "data protection officer"

#~ msgid "position"
#~ msgstr "tilknytning"

#~ msgid "positions"
#~ msgstr "tilknytninger"

#, python-brace-format
#~ msgid "{cls}: {account} ({role}) at {unit}"
#~ msgstr "{cls}: {account} ({role}) ved {unit}"

#~ msgid "fraction explored"
#~ msgstr "objekter udforsket"

#~ msgid "fraction scanned"
#~ msgstr "scannet"

#~ msgid "Please make sure all fields are filled in correctly:"
#~ msgstr "Følgende felter er ikke udfyldt korrekt:"

#~ msgid "Organization:"
#~ msgstr "Organisation:"

#~ msgid "The following fields are not filled correctly:"
#~ msgstr "Følgende felter er ikke udfyldt korrekt:"

#~ msgid "New password:"
#~ msgstr "Ny adgangskode:"

#~ msgid "Confirm password:"
#~ msgstr "Bekræft adgangskode"

#~ msgid "Change my password"
#~ msgstr "Ændre min adgangskode"

#~ msgid "out of"
#~ msgstr "ud af"

#~ msgid "about"
#~ msgstr "ca."

#~ msgid "left"
#~ msgstr "tilbage"

#~ msgid "Estimating ..."
#~ msgstr "Estimerer..."<|MERGE_RESOLUTION|>--- conflicted
+++ resolved
@@ -9,11 +9,7 @@
 msgstr ""
 "Project-Id-Version: \n"
 "Report-Msgid-Bugs-To: \n"
-<<<<<<< HEAD
 "POT-Creation-Date: 2024-07-03 14:44+0200\n"
-=======
-"POT-Creation-Date: 2024-07-11 14:53+0200\n"
->>>>>>> 05202319
 "PO-Revision-Date: 2021-08-07 09:10+0200\n"
 "Last-Translator: Magenta Aps\n"
 "Language-Team: 2. sal\n"
@@ -2009,7 +2005,6 @@
 "enkel fil eller tekst-stykke. "
 "Resultaterne vises længere nede på denne side."
 
-<<<<<<< HEAD
 #: adminapp/templates/miniscan.html:30 adminapp/templates/miniscan.html:60
 msgid "Maximum allowed file size is: "
 msgstr "Den maksimalt tilladte filstørrelse er: "
@@ -2078,80 +2073,6 @@
 msgstr "Scanresultat"
 
 #: adminapp/templates/miniscan.html:99
-=======
-#: adminapp/templates/miniscan.html:31 adminapp/templates/miniscan.html:66
-msgid "Maximum allowed file size is: "
-msgstr "Den maksimalt tilladte filstørrelse er: "
-
-#: adminapp/templates/miniscan.html:45
-msgid "File to scan"
-msgstr "Upload fil"
-
-#: adminapp/templates/miniscan.html:56 adminapp/templates/miniscan.html:57
-msgid "Clear selected file"
-msgstr "Ryd valgt fil"
-
-#: adminapp/templates/miniscan.html:60
-msgid "Clear file"
-msgstr "Ryd fil"
-
-#: adminapp/templates/miniscan.html:64
-msgid "The selected file is too big!"
-msgstr "Den valgte fil er for stor!"
-
-#: adminapp/templates/miniscan.html:68
-msgid "Please, select another (smaller) file to scan."
-msgstr "Vælg venligst at scanne en anden (mindre) fil."
-
-#: adminapp/templates/miniscan.html:72
-msgid "Enter your text below"
-msgstr "Tast venligst text nedenfor"
-
-#: adminapp/templates/miniscan.html:77
-msgid "Rule to execute"
-msgstr "Definér regel"
-
-#: adminapp/templates/miniscan.html:79
-msgid "Selected rule: "
-msgstr "Valgte regel: "
-
-#: adminapp/templates/miniscan.html:80
-msgid "None"
-msgstr "Ingen"
-
-#: adminapp/templates/miniscan.html:86 adminapp/templates/miniscan.html:87
-#: adminapp/templates/miniscan.html:120
-msgid "Upload a rule from the list"
-msgstr "Indlæs en regel fra listen"
-
-#: adminapp/templates/miniscan.html:87
-msgid "Load rule"
-msgstr "Indlæs regel"
-
-#: adminapp/templates/miniscan.html:93 adminapp/templates/miniscan.html:94
-#: adminapp/templates/miniscan.html:95
-msgid "Run"
-msgstr "Kør"
-
-#: adminapp/templates/miniscan.html:93 adminapp/templates/miniscan.html:94
-msgid "scanner"
-msgstr "scanner"
-
-#: adminapp/templates/miniscan.html:98 adminapp/templates/miniscan.html:99
-#: adminapp/templates/miniscan.html:100
-msgid "Clear"
-msgstr "Ryd"
-
-#: adminapp/templates/miniscan.html:98 adminapp/templates/miniscan.html:99
-msgid "content"
-msgstr "indhold"
-
-#: adminapp/templates/miniscan.html:103
-msgid "Scan result"
-msgstr "Scanresultat"
-
-#: adminapp/templates/miniscan.html:104
->>>>>>> 05202319
 msgid "(none yet)"
 msgstr "(endnu ingen)"
 
