#!/usr/bin/env python
# The contents of this file are subject to the Mozilla Public License
# Version 2.0 (the "License"); you may not use this file except in
# compliance with the License. You may obtain a copy of the License at
#    http://www.mozilla.org/MPL/
#
# Software distributed under the License is distributed on an "AS IS"basis,
# WITHOUT WARRANTY OF ANY KIND, either express or implied. See the License
# for the specific language governing rights and limitations under the
# License.
#
# OS2datascanner was developed by Magenta in collaboration with OS2 the
# Danish community of open source municipalities (https://os2.eu/).
#
# The code is currently governed by OS2 the Danish community of open
# source municipalities ( https://os2.eu/ )
from django.contrib.auth.mixins import LoginRequiredMixin
from django.contrib.auth.models import User
from django.views.generic import TemplateView
from django.http import HttpResponse

<<<<<<< HEAD
from ..models.userprofile import User, UserProfile
from ...organizations.models import Alias, Account, Organization

=======
>>>>>>> ae7853d4

class UserView(TemplateView, LoginRequiredMixin):
    template_name = "user.html"
    context_object_name = "user"
    model = User

    def get_queryset(self):
        return User.objects.get(username=self.request.user)

    def get_context_data(self, **kwargs):
        user = self.request.user
        if not UserProfile.objects.filter(user=user).exists():
            if user.aliases.exists():
                user_org = user.aliases.first().account.organization
            else:
                user_org = Organization.objects.first()
            UserProfile.objects.update_or_create(
                user=user, defaults={
                    "organization": user_org})

        context = super().get_context_data(**kwargs)
        context["user_roles"] = [role._meta.verbose_name for role in User.objects.get(
            username=user.username).roles.select_subclasses().all()]
        context["aliases"] = User.objects.get(username=user.username).aliases.all()

        # Change this to only aliases from the same organization as the user.
        org_users = Account.objects.filter(organization=user.profile.organization)
        context["other_users"] = org_users

        return context


def delegate_user_matches(request):
    user = request.user
    account_uuid = request.POST.get('delegate_to')
    delegation_message = request.POST.get('delegation_message')

    if account_uuid == "none":
        user.profile.delegate_all_to = None
        user.profile.delegate_all_message = None
        user.profile.save()
    else:
        alias = Alias.objects.filter(account__uuid=account_uuid).first()
        user.profile.delegate_all_to = alias
        user.profile.delegate_all_message = delegation_message
        user.profile.save()

    return HttpResponse()<|MERGE_RESOLUTION|>--- conflicted
+++ resolved
@@ -19,12 +19,8 @@
 from django.views.generic import TemplateView
 from django.http import HttpResponse
 
-<<<<<<< HEAD
-from ..models.userprofile import User, UserProfile
 from ...organizations.models import Alias, Account, Organization
 
-=======
->>>>>>> ae7853d4
 
 class UserView(TemplateView, LoginRequiredMixin):
     template_name = "user.html"
