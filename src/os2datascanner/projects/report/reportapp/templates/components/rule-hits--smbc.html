{% for rule in match_by_type.data.matches.matches %}
    {% for match in rule.matches %}
        <tr tabindex="0">
          <td class="datatable__column--filetype-icon">
            <span class="icon-filetype icon-filetype--smbc">
              {% include "components/svg-icons/icon-office365.html" %}
            </span>
          </td>
          <td class="datatable__column--item">
            <span class="scan__item-title">{{ match_by_type.data.matches.handle.path }}</span>

            <div class="scan__item-meta">
              <span class="">{{ match_by_type.data.matches.handle.path }}</span>
            </div>

<<<<<<< HEAD
                <div class="hit-link">
                  <input type="text" class="phantom" value="{{ match_by_type.data.matches.handle.path }}" />
                  <button class="hit-link__folder">Copy location</button>
                </div>
              </td>
=======
            <div class="hit-link">
              <!-- <a href="#" class="hit-link__file">Open file</a> -->
              <a href="#" class="hit-link__folder">Open folder</a>
              <a href="#" class="hit-link__folder">Copy location</a>
            </div>
          </td>
>>>>>>> 1ec15ffa

          <td class="datatable__column--match">{{ match.match }}</td>
{#                                1234xx-xxxx, <mark>2345xx-xxxx</mark>, 1212xx-xxxx, 2123xx-xxxx#}
          <td class="datatable__column--context">
              {{ match.context }}
          </td>
        </tr>
    {% endfor %}
{% endfor %}

<script type="text/javascript">

  function copy() {
    var copyText = document.querySelector("input[type='text'].phantom")
      copyText.classList.remove("phantom");
      copyText.select()
      document.execCommand("copy")
      copyText.classList.add("phantom");
  }

  document.querySelectorAll(".hit-link__folder").forEach(function(c) {
    c.addEventListener("click", copy)
  })

</script><|MERGE_RESOLUTION|>--- conflicted
+++ resolved
@@ -13,20 +13,11 @@
               <span class="">{{ match_by_type.data.matches.handle.path }}</span>
             </div>
 
-<<<<<<< HEAD
                 <div class="hit-link">
                   <input type="text" class="phantom" value="{{ match_by_type.data.matches.handle.path }}" />
                   <button class="hit-link__folder">Copy location</button>
                 </div>
               </td>
-=======
-            <div class="hit-link">
-              <!-- <a href="#" class="hit-link__file">Open file</a> -->
-              <a href="#" class="hit-link__folder">Open folder</a>
-              <a href="#" class="hit-link__folder">Copy location</a>
-            </div>
-          </td>
->>>>>>> 1ec15ffa
 
           <td class="datatable__column--match">{{ match.match }}</td>
 {#                                1234xx-xxxx, <mark>2345xx-xxxx</mark>, 1212xx-xxxx, 2123xx-xxxx#}
