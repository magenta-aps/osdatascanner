--- conflicted
+++ resolved
@@ -1,27 +1,6 @@
 {% for rule in match_by_type.data.matches.matches %}
-<<<<<<< HEAD
     {% for match in rule.matches %}
-        <tr tabindex="0">
-          <td class="datatable__column--filetype-icon">
-            <span class="icon-filetype icon-filetype--smbc">
-              {% include "components/svg-icons/icon-office365.html" %}
-            </span>
-          </td>
-          <td class="datatable__column--item">
-            <span class="scan__item-title">{{ match_by_type.data.matches.handle.path }}</span>
-
-            <div class="scan__item-meta">
-              <span class="">{{ match_by_type.data.matches.handle.path }}</span>
-            </div>
-
-                <div class="hit-link">
-                  <input type="text" class="phantom" value="{{ match_by_type.data.matches.handle.path }}" />
-                  <button class="hit-link__folder">Kopier fil sti</button>
-                </div>
-              </td>
-=======
 <tr tabindex="0" data-type="smbc">
->>>>>>> 9d152dfe
 
   <td class="datatable__column--filetype-icon">
     <span class="icon-filetype icon-filetype--smbc">
@@ -42,7 +21,7 @@
 
     <div class="hit-link">
       <input type="text" class="phantom" value="{{ match_by_type.data.matches.handle.path }}" />
-      <button class="hit-link__folder">Copy location</button>
+      <button class="hit-link__folder">Kopier fil sti</button>
     </div>
   </td>
 
