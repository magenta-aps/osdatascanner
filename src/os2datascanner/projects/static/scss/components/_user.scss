.userprofile-content-wrapper {
  display: inline-block;
  margin: 1rem;
  margin-top: 0;

  &.user-image {
    vertical-align: top;
  }

  h2 {
    margin-top: 2rem;
    font-size: larger;

    &:first-of-type {
      margin-top: 0.7rem;
    }
  }

  &:first-of-type {
    margin-left: 3rem;
  }

}

h1.userprofile-text {
  margin-left: 4rem;
  font-size: x-large;
}

.message-popup {
  position: fixed;
  display: block;
  opacity: 0;
  background-color: var(--color-grey-light);
  padding: 15px;
  border: 1px solid black;
  border-radius: var(--border-radius-default);
  left: 50%;
  top: 50%;
  transform: translateX(-50%);
  transform: translateY(-50%);
  cursor: default;
  transition: opacity 2s ease-in;


  &.htmx-request {
    opacity: 1;
    transition: opacity 50ms ease-out;
  }
}

.userprofile-table {
  margin: 0 0 10px 0;

  background-color: var(--color-widget-bg);
  border-radius: var(--border-radius-default);
  border: 1px solid rgba(0, 0, 0, 0.1);
  border-collapse: separate;
  border-spacing: 0px;

  tr:not(:last-child) {

    td {
      border-bottom: 1px solid rgba(0, 0, 0, 0.1);
    }

  }

  tr {

    td {

      &:nth-of-type(1) {
        font-weight: bold;
        color: var(--color-text-secondary);
        width: 15rem
      }

      &:nth-of-type(2) {
        width: 20rem;
      }

      &:nth-of-type(3) {
        width: 5rem;
      }

      ul {
        display: inline;
        list-style: none;
        padding: 0px;

        li {
          display: inline;
          margin: 0px;

          &:not(:last-child):after {
            content: ", "
          }
        }
      }

    }
  }

  td {
    padding: 0.8rem 1rem;
  }

<<<<<<< HEAD
    &.dropdown {
      padding: 0;

      >select {
        box-shadow: none;
      }



    }

    &.textbox {
      padding: 0;
      padding-left: 1rem;

      >textarea {
        border: none;
        resize: none;
        height: 10rem;
        margin: 0;
        width: 100%;
        font-size: 1em;
        font-family: inherit;
        font-weight: normal;
        color: var(--color-text-main);
        border-bottom-right-radius: var(--border-radius-default);
        box-shadow: none;

        &:focus-visible {
          outline: 2px solid var(--color-primary-light);
        }
      }
    }

    div.checkmark {
      height: 1rem;
      width: 1rem;

      border: 2px solid black;
      border-radius: 50%;

      display: inline-block;

      margin-right: 0.2rem;

      &.checkmark_true {
        background-color: green;
      }

      &.checkmark_false {
        background-color: red;
      }
=======
  span.checkmark {
    display: flex;
    align-items: center;
    justify-content: flex-start;

    .width {
      margin-left: 0.5rem;
    }

    &.true>svg {
      fill: var(--color-checkmark);
>>>>>>> ae7853d4
    }
  }
}

.user {
  align-items: center;
  display: none;
  margin-top: 1em;
  flex: 0 1 0;

  @media (min-width: $break-xs) {
    justify-content: flex-end;
    margin-top: 0;
  }

  @media (min-width: $break-lg) {
    display: flex;
  }
}

.user a {
  flex: 0 1 0;
  color: inherit;
  text-decoration: none;
}

.user__name {
  flex: 0 1 0;
  color: inherit;

  &--bold {
    font-weight: 600;
  }
}

.user__avatar {
  border-radius: 50%;
  margin-right: 1rem;
  height: var(--size-logo-height);
  width: var(--size-logo-height);

  .material-icons {
    fill: #fff;
    font-size: var(--size-logo-height);
  }

  img {
    width: var(--size-logo-height);
    height: var(--size-logo-height);
    object-fit: cover;
    border-radius: 50%;
  }
}

.user__avatar_big {
  border-radius: 50%;
  margin-right: 1rem;
  height: 3.5rem;
  width: 3.5rem;

  .material-icons {
    fill: #fff;
    height: 100%;
    width: 100%;
    font-size: 3.5rem;
  }

  img {
    width: 3.5rem;
    height: 3.5rem;
    object-fit: cover;
    border-radius: 50%;
  }
}

.user__avatar_verybig {
  border-radius: 50%;
  margin-right: 1rem;
  height: 10rem;
  width: 10rem;

  .material-icons {
    color: var(--color-text-secondary);
    fill: #fff;
    height: 10rem;
    width: 10rem;
    font-size: 10rem;
  }

  img {
    width: 10rem;
    height: 10rem;
    object-fit: cover;
    border-radius: 50%;
  }
}

.arrow {
  height: var(--size-logo-height);
  width: var(--size-logo-height);

  .material-icons {
    font-size: var(--size-logo-height);
  }
}

.user_menu {
  display: flex;
  flex: 0 1 0;

  .dropbtn {
    flex: 0 1 0;
    display: flex;
    align-items: center;
    cursor: pointer;
    border: none;
    outline: none;
    background-color: var(--color-widget-bg);
    margin: 0;
    font-size: 1rem;
  }

  .user-content {
    display: none;
    position: absolute;
    top: 2rem;
    right: 20%;
    background-color: var(--color-widget-bg);
    min-width: 15rem;
    box-shadow: var(--box-shadow-default);
    border-radius: var(--border-radius-default);
    z-index: 10;
  }

  .user-content a,
  .user-content div {
    display: flex;
    align-items: center;
    padding: 12px 16px;
    text-decoration: none;
    text-align: left;
  }

  .user-content a:hover {
    color: var(--color-primary-dark);
  }

  .user-content a:last-child {
    border-radius: 0 0 0.625rem 0.625rem;
  }

  .show {
    display: block;
  }

  .password-change {
    border-top: 1px solid var(--color-hover);
    font-weight: 600;
  }

  .show-account {
    border-top: 1px solid var(--color-hover);
    font-weight: 600;
  }

  .logout {
    border-top: 1px solid var(--color-hover);
    color: #e24e4e;
    font-weight: 600;
  }
}<|MERGE_RESOLUTION|>--- conflicted
+++ resolved
@@ -106,60 +106,40 @@
     padding: 0.8rem 1rem;
   }
 
-<<<<<<< HEAD
-    &.dropdown {
-      padding: 0;
-
-      >select {
-        box-shadow: none;
-      }
-
-
-
-    }
-
-    &.textbox {
-      padding: 0;
-      padding-left: 1rem;
-
-      >textarea {
-        border: none;
-        resize: none;
-        height: 10rem;
-        margin: 0;
-        width: 100%;
-        font-size: 1em;
-        font-family: inherit;
-        font-weight: normal;
-        color: var(--color-text-main);
-        border-bottom-right-radius: var(--border-radius-default);
-        box-shadow: none;
-
-        &:focus-visible {
-          outline: 2px solid var(--color-primary-light);
-        }
-      }
-    }
-
-    div.checkmark {
-      height: 1rem;
-      width: 1rem;
-
-      border: 2px solid black;
-      border-radius: 50%;
-
-      display: inline-block;
-
-      margin-right: 0.2rem;
-
-      &.checkmark_true {
-        background-color: green;
-      }
-
-      &.checkmark_false {
-        background-color: red;
-      }
-=======
+  &.dropdown {
+    padding: 0;
+
+    >select {
+      box-shadow: none;
+    }
+
+
+
+  }
+
+  &.textbox {
+    padding: 0;
+    padding-left: 1rem;
+
+    >textarea {
+      border: none;
+      resize: none;
+      height: 10rem;
+      margin: 0;
+      width: 100%;
+      font-size: 1em;
+      font-family: inherit;
+      font-weight: normal;
+      color: var(--color-text-main);
+      border-bottom-right-radius: var(--border-radius-default);
+      box-shadow: none;
+
+      &:focus-visible {
+        outline: 2px solid var(--color-primary-light);
+      }
+    }
+  }
+
   span.checkmark {
     display: flex;
     align-items: center;
@@ -171,8 +151,8 @@
 
     &.true>svg {
       fill: var(--color-checkmark);
->>>>>>> ae7853d4
-    }
+    }
+
   }
 }
 
