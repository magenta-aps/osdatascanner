# The contents of this file are subject to the Mozilla Public License
# Version 2.0 (the "License"); you may not use this file except in
# compliance with the License. You may obtain a copy of the License at
#    http://www.mozilla.org/MPL/
#
# Software distributed under the License is distributed on an "AS IS"basis,
# WITHOUT WARRANTY OF ANY KIND, either express or implied. See the License
# for the specific language governing rights and limitations under the
# License.
#
# OS2Webscanner was developed by Magenta in collaboration with OS2 the
# Danish community of open source municipalities (http://www.os2web.dk/).
#
# The code is currently governed by OS2 the Danish community of open
# source municipalities ( http://www.os2web.dk/ )
"""Processors."""


import time
import datetime
import os
import mimetypes
import sys
import magic
import codecs
import random
import subprocess
import traceback
from prometheus_client.core import Summary

import structlog

from django.db import transaction, DatabaseError
from django import db
from django.utils import timezone
from django.conf import settings

from os2datascanner.sites.admin.adminapp.models.conversionqueueitem_model import ConversionQueueItem


logger = structlog.get_logger()

# Minimum width and height an image must have to be scanned
MIN_OCR_DIMENSION_BOTH = 7

# Minimum width or height (at least one dimension) an image must have to be
# scanned
MIN_OCR_DIMENSION_EITHER = 64


def get_ocr_page_no(ocr_file_name):
    "Get page number from image file to be OCR'ed."

    # xyz*-d+_d+.png
    # HACK ALERT: This depends on the output from pdftohtml.
    try:
        page_no = int(ocr_file_name.split('_')[-2].split('-')[-1])
    except IndexError:
        # Non-PDF-extracted file
        page_no = None
    return page_no


def get_image_dimensions(file_path):
    """Return an image's dimensions as a tuple containing width and height.

    Uses the "identify" command from ImageMagick to retrieve the information.
    If there is a problem getting the information, returns None.
    """
    try:
        dimensions = subprocess.check_output(["identify", "-format", "%wx%h",
                                              file_path])
    except subprocess.CalledProcessError as e:
        logger.exception('image_identify_failed', exc_info=e)

        return None
    return tuple(int(dim.strip()) for dim in
                 dimensions.decode('utf-8').split("x")
                 )


<<<<<<< HEAD
def datetime_print(line_to_print):
    print('{0} : {1}'.format(datetime.datetime.now(), line_to_print))


CONVERSIONS = Summary("os2datascanner_processor_conversions", "Object conversions")


=======
>>>>>>> 58cd0ba4
class Processor(object):

    """Represents a Processor which can process spider and queue items.

    Provides methods to process queue items for the current processor type.
    Provides a central place to register processors and contains utility
    methods for other processors.
    """

    mime_magic = magic.Magic(mime=True)
    encoding_magic = magic.Magic(mime_encoding=True)

    processors_by_type = {}
    processor_instances = {}

    documents_to_process = 10
    pid = None
    logger = logger

    @classmethod
    def processor_by_type(cls, processor_type):
        """Return a Processor instance registered for the given type.

        The instance returned is always the same instance.
        """
        processor = cls.processor_instances.get(processor_type, None)
        if processor is None:
            processor_class = cls.processors_by_type.get(processor_type, None)
            if processor_class is None:
                return None
            processor = processor_class()
            cls.processor_instances[processor_type] = processor
        return processor

    @classmethod
    def var_dir(self):
        """Return the base data directory.

        Temporary files, as well as configuration files needed by
        processors should go somewhere under this directory.
        """
        return settings.VAR_DIR

    def handle_spider_item(self, data, url_object):
        """Process an item from a spider. Must be overridden.

        :type url_object: Url
        :param data: The textual or binary data to process.
        :param url_object: The Url object that the data was found at.
        """
        raise NotImplemented

    def handle_queue_item(self, item):
        """Process an item from a queue. Must be overridden.

        :type item: ConversionQueueItem
        :param item: The ConversionQueueItem to process.
        """
        raise NotImplemented

    def add_to_queue(self, data, url_object):
        """Add an item to the conversion queue.

        The data will be saved to a temporary file and added to the
        conversion queue for later processing.
        """
        # Write data to a temporary file
        # Get temporary directory
        if not isinstance(data, bytes):
            data = data.encode('utf-8')

        tmp_dir = url_object.tmp_dir
        if not os.path.exists(tmp_dir):
            os.makedirs(tmp_dir)

        file_name = os.path.basename(url_object.url)

        if not file_name:
            file_name = url_object.pk + ".data"
        tmp_file_path = os.path.join(tmp_dir, file_name)

        with open(tmp_file_path, 'wb') as tmp_file:
            tmp_file.write(data)

        self.logger.info("write_file", url=url_object.url, path=tmp_file_path)

        # Create a conversion queue item
        new_item = ConversionQueueItem(
            file=tmp_file_path,
            type=self.mimetype_to_processor_type(url_object.mime_type),
            url=url_object,
            status=ConversionQueueItem.NEW,
        )
        new_item.save()

        return True

    def process_file(self, file_path, url, page_no=None):
        """Open the file associated with the item and process the file data.

        Calls self.process.
        """
        try:
            encoding = self.encoding_magic.from_file(file_path)
            if encoding != 'binary':
                if encoding == 'unknown-8bit':
                    encoding = 'iso-8859-1'

                f = codecs.open(file_path, "r", encoding=encoding)
            else:
                f = open(file_path, "rb")

            try:
                data = f.read()
            except UnicodeDecodeError:
                url.scan.log_occurrence(
                        "UTF-8 decoding failed for {0}. Will try and open "
                        "it with encoding iso-8859-1.".format(file_path)
                        )
                f = codecs.open(file_path, "rb", encoding='iso-8859-1',
                        errors='replace')
                data = f.read()
                url.scan.log_occurrence(
                    "Successfully red the file {0} using encoding iso-8859-1.".format(file_path)
                )
            finally:
                f.close()

            if type(data) is not str:
                data = data.decode('utf-8')
            self.process(data, url)
        except Exception as e:
            url.scan.log_occurrence(
                "process_file failed for url {0}: {1}".format(url.url, str(e))
            )

            if settings.DEBUG:
                url.scan.log_occurrence(repr(e))
                url.scan.log_occurrence(traceback.format_exc())

            return False
        # TODO: Increment process file count.
        return True

    def setup_queue_processing(self, pid, *args):
        """Setup the queue processor with additional arguments."""
        self.pid = pid
        self.logger = logger.bind(pid=pid, item_type=self.item_type)

    def teardown_queue_processing(self):
        """Clean up any resources acquired by setup_queue_processing."""
        self.pid = None
        self.logger = logger

    def process_queue(self):
        """Process items in the queue in an infinite loop.

        If there are no items to process, waits 1 second before trying
        to get the next queue item.
        """
        self.logger.debug("process_queue")
        executions = 0

        while executions < self.documents_to_process:
            # Prevent memory leak in standalone scripts
            if settings.DEBUG:
                db.reset_queries()
            item = self.get_next_queue_item()
            if item is None:
                time.sleep(2)
            else:
                result = self.handle_queue_item(item)
                executions = executions + 1
                if not result:
                    item.status = ConversionQueueItem.FAILED
                    lm = "CONVERSION ERROR: file <{0}>, type <{1}>, URL: {2}"
                    lm2 = "CONVERSION ERROR: type <{0}>, URL: {1}"
                    tb = traceback.format_exc()
                    try:
                        item.url.scan.log_occurrence(
                                lm.format(item.file, item.type, item.url.url)
                                )
                    except Exception:
                        item.url.scan.log_occurrence(
                                lm2.format(item.type, item.url.url)
                                )

                    # Try to find out if something went wrong
                    if settings.DEBUG:
                        item.url.scan.log_occurrence(tb)

                    item.save()
                    item.delete_tmp_dir()
                else:
                    item.delete()

                self.logger.info(
                    "process_queue_completed",
                    url=item.url.url,
                    result="success" if result else "fail",
                )

    @transaction.atomic
    def get_next_queue_item(self):
        """Get the next item in the queue.

        Returns None if there is nothing in the queue.
        """
        result = None

        while result is None:
            try:
                with transaction.atomic():
                    new_items_queryset = ConversionQueueItem.objects.filter(
                        type=self.item_type,
                        status=ConversionQueueItem.NEW
                    )

                    if self.item_type != "ocr":
                        # If this is not an OCR processor, include only scans
                        # where non-OCR conversions are not paused
                        new_items_queryset = new_items_queryset.filter(
                            url__scan__pause_non_ocr_conversions=False
                        )

                    # Get scans with pending items of the wanted type
                    scans = new_items_queryset.values('url__scan').distinct()

                    # Pick a random scan
                    random_scan_pk = random.choice(scans)['url__scan']

                    # Get the first unprocessed item of the wanted type and
                    # from a random scan
                    result = new_items_queryset.filter(
                        url__scan=random_scan_pk).select_for_update(
                        nowait=True)[0]

                    # Change status of the found item
                    ltime = timezone.localtime(timezone.now())
                    result.status = ConversionQueueItem.PROCESSING
                    result.process_id = self.pid
                    result.process_start_time = ltime
                    result.save()
            except DatabaseError as e:
                # Database transaction failed, we just try again
                self.logger.exception("transaction_failed", exc_info=e)
                result = None
            except IndexError:
                # Nothing in the queue, return None
                result = None
                break
        return result

    @CONVERSIONS.time()
    def convert_queue_item(self, item):
        """Convert a queue item and add converted files to the queue.

        Creates a temporary directory for the queue item and calls
        self.convert to run the actual conversion. After converting,
        adds all files produced in the conversion directory to the queue.
        """
        tmp_dir = item.tmp_dir
        if not os.path.exists(tmp_dir):
            os.makedirs(tmp_dir)

        result = self.convert(item, tmp_dir)
        if result:
            if os.path.exists(item.file_path):
                os.remove(item.file_path)
            self.add_processed_files(item, tmp_dir)

        return result

    def convert(self, item, tmp_dir):
        """Convert the item and output converted files in the temp dir.

        Must be implemented by classes which call convert_queue_item.
        It is expected that the conversion outputs converted files in the
        temporary directory.
        """
        raise NotImplemented

    def add_processed_files(self, item, tmp_dir):
        """Recursively add all files in the temp dir to the queue."""
        ignored_ocr_count = 0
        found_items = 0
        for root, dirnames, filenames in os.walk(tmp_dir):
            for fname in filenames:
                try:
                    # Guess the mime type from the file name
                    mime_type, encoding = mimetypes.guess_type(fname)
                    file_path = os.path.join(root, fname)
                    if mime_type is None:
                        # Guess the mime type from the file contents
                        mime_type = self.mime_magic.from_file(file_path)
                    processor_type = Processor.mimetype_to_processor_type(
                        mime_type)

                    # Disable OCR if requested
                    if (
                        processor_type == 'ocr' and
                        not item.url.scan.do_ocr
                    ):
                        processor_type = None

                    # Ignore and delete images which are smaller than
                    # the minimum dimensions
                    if processor_type == 'ocr':
                        dimensions = get_image_dimensions(file_path)
                        if dimensions is not None:
                            (w, h) = dimensions
                            if not (
                                (w >= MIN_OCR_DIMENSION_BOTH and
                                 h >= MIN_OCR_DIMENSION_BOTH) and
                                (w >= MIN_OCR_DIMENSION_EITHER or
                                 h >= MIN_OCR_DIMENSION_EITHER)
                            ):
                                ignored_ocr_count += 1
                                processor_type = None

                    if processor_type is not None:
                        new_item = ConversionQueueItem(
                            file=file_path,
                            type=processor_type,
                            url=item.url,
                            status=ConversionQueueItem.NEW,
                        )
                        if processor_type == 'ocr':
                            new_item.page_no = get_ocr_page_no(fname)

                        found_items += 1
                        new_item.save()
                    else:
                        os.remove(file_path)

                except ValueError:
                    continue
        if ignored_ocr_count > 0:
            self.logger.info(
                "ignore_images", count=ignored_ocr_count,
                MIN_OCR_DIMENSION_BOTH=MIN_OCR_DIMENSION_BOTH,
                MIN_OCR_DIMENSION_EITHER=MIN_OCR_DIMENSION_EITHER,
            )

        if not found_items:
            self.logger.warning("no_converted_items", url=item.url.url)

    @classmethod
    def register_processor(cls, processor_type, processor):
        """Register the processor class as processor for the given type."""
        cls.processors_by_type[processor_type] = processor

    opendocument = 'application/vnd.oasis.opendocument'
    officedocument = 'application/vnd.openxmlformats-officedocument'

    mimetypes_to_processors = {
        'text': 'text',
        'image': 'ocr',

        'text/html': 'html',
        'text/xml': 'xml',
        'application/xhtml+xml': 'html',
        'application/xml': 'xml',
        'application/vnd.google-earth.kml+xml': 'html',

        'application/javascript': 'text',
        'application/json': 'text',
        'application/csv': 'csv',
        'text/csv': 'csv',

        'application/zip': 'zip',

        'application/pdf': 'pdf',

        'application/rtf': 'libreoffice',
        'application/msword': 'libreoffice',
        opendocument + '.chart': 'libreoffice',
        opendocument + '.database': 'libreoffice',
        opendocument + '.formula': 'libreoffice',
        opendocument + '.graphics': 'libreoffice',
        opendocument + '.graphics-template': 'libreoffice',
        opendocument + '.image': 'libreoffice',
        opendocument + '.presentation': 'libreoffice',
        opendocument + '.presentation-template': 'libreoffice',
        opendocument + '.spreadsheet': 'libreoffice',
        opendocument + '.spreadsheet-template': 'libreoffice',
        opendocument + '.text': 'libreoffice',
        opendocument + '.text-master': 'libreoffice',
        opendocument + '.text-template': 'libreoffice',
        opendocument + '.text-web': 'libreoffice',
        officedocument + '.presentationml.presentation': 'libreoffice',
        officedocument + '.presentationml.slide': 'libreoffice',
        officedocument + '.presentationml.slideshow': 'libreoffice',
        officedocument + '.presentationml.template': 'libreoffice',
        officedocument + '.spreadsheetml.sheet': 'libreoffice',
        officedocument + '.spreadsheetml.template': 'libreoffice',
        officedocument + '.wordprocessingml.document': 'libreoffice',
        officedocument + '.wordprocessingml.template': 'libreoffice',
        'application/vnd.ms-excel': 'libreoffice',
        'application/vnd.ms-powerpoint': 'libreoffice',

        'application/vnd.lotus-1-2-3': 'libreoffice',
        'application/lotus123': 'libreoffice',
        'application/wk3': 'libreoffice'
    }

    @classmethod
    def mimetype_to_processor_type(cls, mime_type):
        """Get the type name of the processor which handles the mime-type."""
        if mime_type is None:
            return None
        processor = cls.mimetypes_to_processors.get(mime_type, None)
        if processor is None:
            processor = cls.mimetypes_to_processors.get(
                mime_type.split("/")[0], None
            )
        return processor<|MERGE_RESOLUTION|>--- conflicted
+++ resolved
@@ -26,9 +26,10 @@
 import random
 import subprocess
 import traceback
+
+import structlog
+
 from prometheus_client.core import Summary
-
-import structlog
 
 from django.db import transaction, DatabaseError
 from django import db
@@ -79,16 +80,9 @@
                  )
 
 
-<<<<<<< HEAD
-def datetime_print(line_to_print):
-    print('{0} : {1}'.format(datetime.datetime.now(), line_to_print))
-
-
 CONVERSIONS = Summary("os2datascanner_processor_conversions", "Object conversions")
 
 
-=======
->>>>>>> 58cd0ba4
 class Processor(object):
 
     """Represents a Processor which can process spider and queue items.
