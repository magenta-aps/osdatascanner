--- conflicted
+++ resolved
@@ -1,7 +1,4 @@
-<<<<<<< HEAD
-=======
 from os import getpid
->>>>>>> a033aa14
 import pika
 from dateutil import tz
 
