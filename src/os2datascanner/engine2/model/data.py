--- conflicted
+++ resolved
@@ -4,13 +4,8 @@
 from tempfile import NamedTemporaryFile
 from contextlib import contextmanager
 
-<<<<<<< HEAD
 from ..conversions.utilities.results import SingleResult
-from .core import Source, Handle, FileResource, EMPTY_COOKIE
-=======
 from .core import Source, Handle, FileResource
-from .utilities import SingleResult
->>>>>>> e39e48c5
 
 
 class DataSource(Source):
