--- conflicted
+++ resolved
@@ -166,12 +166,7 @@
 
     @contextmanager
     def make_path(self):
-<<<<<<< HEAD
-        ntr = NamedTemporaryResource(self.handle.name)
-        try:
-=======
-        with NamedTemporaryResource(self.get_handle().get_name()) as ntr:
->>>>>>> 939ca30c
+        with NamedTemporaryResource(self.handle.name) as ntr:
             with ntr.open("wb") as res:
                 with self.make_stream() as s:
                     res.write(s.read())
