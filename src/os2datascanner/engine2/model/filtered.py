--- conflicted
+++ resolved
@@ -1,9 +1,5 @@
-<<<<<<< HEAD
-from .core import (
-        Source, Handle, FileResource, SourceManager, ResourceUnavailableError)
-=======
-from .core import Handle, Source, FileResource, DerivedSource, SourceManager
->>>>>>> 939ca30c
+from .core import (Source, DerivedSource,
+        Handle, FileResource, SourceManager, ResourceUnavailableError)
 from .utilities import NamedTemporaryResource
 
 import os.path
@@ -43,38 +39,18 @@
         else:
             raise ValueError(self._filter_type)
 
-<<<<<<< HEAD
     def handles(self, sm):
         rest, ext = os.path.splitext(self.handle.name)
-=======
-    def __str__(self):
-        return "FilteredSource({0})".format(self.to_handle())
-
-    def handles(self, sm):
-        rest, ext = os.path.splitext(self.to_handle().get_name())
->>>>>>> 939ca30c
         yield FilteredHandle(self, rest)
 
     def _generate_state(self, sm):
         # Using a nested SourceManager means that closing this generator will
         # automatically clean up as much as possible
         with SourceManager(sm) as derived:
-<<<<<<< HEAD
             yield self.handle.follow(derived)
-
-    @property
-    def handle(self):
-        return self._handle
 
     def to_json_object(self):
         return dict(**super().to_json_object(), **{
-            "handle": self.handle.to_json_object(),
-=======
-            yield self.to_handle().follow(derived)
-
-    def to_json_object(self):
-        return dict(**super().to_json_object(), **{
->>>>>>> 939ca30c
             "filter_type": self._filter_type.value
         })
 
@@ -138,16 +114,15 @@
 
     def get_last_modified(self):
         with self.make_stream() as s:
+            # The mtime field won't have a meaningful value until the first
+            # read operation has been performed, so read a single byte from
+            # this new stream
+            s.read(1)
             return datetime.fromtimestamp(s.mtime)
 
     @contextmanager
     def make_path(self):
-<<<<<<< HEAD
-        ntr = NamedTemporaryResource(self.handle.name)
-        try:
-=======
-        with NamedTemporaryResource(self.get_handle().get_name()) as ntr:
->>>>>>> 939ca30c
+        with NamedTemporaryResource(self.handle.name) as ntr:
             with ntr.open("wb") as f:
                 with self.make_stream() as s:
                     f.write(s.read())
