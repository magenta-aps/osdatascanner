--- conflicted
+++ resolved
@@ -121,17 +121,11 @@
         else:
             return None
 
-<<<<<<< HEAD
     @property
     def handle(self):
         """If this Source was created based on a Handle (typically by the
         Source.from_handle method), then returns that Handle; otherwise,
         returns None."""
-=======
-    def to_handle(self):
-        """If this type of Source is backed by a Handle, then returns that
-        Handle; otherwise, returns None."""
->>>>>>> 939ca30c
         return None
 
     _json_handlers = {}
@@ -147,15 +141,16 @@
 
 class DerivedSource(Source):
     """A DerivedSource is a convenience class for a Source backed by a Handle.
-    It provides sensible default implementations of Source.to_handle and
+    It provides sensible default implementations of Source.handle and
     Source.to_json_object."""
     def __init__(self, handle):
         self._handle = handle
 
-    def to_handle(self):
+    @property
+    def handle(self):
         return self._handle
 
     def to_json_object(self):
         return dict(**super().to_json_object(), **{
-            "handle": self.to_handle().to_json_object()
+            "handle": self.handle.to_json_object()
         })