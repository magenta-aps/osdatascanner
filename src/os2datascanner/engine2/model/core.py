--- conflicted
+++ resolved
@@ -276,11 +276,7 @@
     operation on a remote drive, or a connection to a server, or even nothing
     at all.
 
-<<<<<<< HEAD
-    The Source._open method can return a ShareableCookie to indicate that a
-=======
     Source._generate_state can yield a ShareableCookie to indicate that a
->>>>>>> 69932506
     cookie can (for the duration of its SourceManager's context) meaningfully
     be shared across processes, because the operations that it has performed
     are not specific to a single process.
