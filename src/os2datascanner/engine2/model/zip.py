--- conflicted
+++ resolved
@@ -10,14 +10,6 @@
 class ZipSource(DerivedSource):
     type_label = "zip"
 
-<<<<<<< HEAD
-    def __init__(self, handle):
-        self._handle = handle
-=======
-    def __str__(self):
-        return "ZipSource({0})".format(self.to_handle())
->>>>>>> 939ca30c
-
     def handles(self, sm):
         zipfile = sm.open(self)
         for f in zipfile.namelist():
@@ -28,22 +20,10 @@
         # Using a nested SourceManager means that closing this generator will
         # automatically clean up as much as possible
         with SourceManager(sm) as derived:
-            with self.to_handle().follow(derived).make_path() as r:
+            with self.handle.follow(derived).make_path() as r:
                 with ZipFile(str(r)) as zp:
                     yield zp
 
-<<<<<<< HEAD
-    @property
-    def handle(self):
-        return self._handle
-
-    def to_json_object(self):
-        return dict(**super().to_json_object(), **{
-            "handle": self._handle.to_json_object()
-        })
-
-=======
->>>>>>> 939ca30c
     @staticmethod
     @Source.json_handler(type_label)
     def from_json_object(obj):
@@ -82,12 +62,7 @@
 
     @contextmanager
     def make_path(self):
-<<<<<<< HEAD
-        ntr = NamedTemporaryResource(self.handle.name)
-        try:
-=======
-        with NamedTemporaryResource(self.get_handle().get_name()) as ntr:
->>>>>>> 939ca30c
+        with NamedTemporaryResource(self.handle.name) as ntr:
             with ntr.open("wb") as f:
                 with self.make_stream() as s:
                     f.write(s.read())
