"""An experimental new model for OS2datascanner

This package contains a prototype of a new model for OS2datascanner.

At the core of this model (and therefore, funnily enough, in the model.core
module) lie three classes: Source, Handle, and Resource. A Source is something
that can generate Handles; a Handle is a named thing that points to a Resource;
and a Resource is a concrete object that can be accessed at a filesystem path
or as a Python stream.

Sources exist for many kinds of resources, like local filesystems, CIFS network
shares, and websites. But some Sources can also be constructed from Handles:
for example, if you find a Handle that references a Zip archive, you can give
that Handle to a ZipSource, which will generate Handles for the contents of the
Zip file. If you find a Zip file inside the Zip file, then you can even give
its Handle to a new ZipSource... and so on all the way down.

Everything looks the same to the model. If you have a Resource, you can find
its filesystem path, even if it doesn't actually have one -- if, say, it points
to a file inside an archive on a website, then its content will temporarily
appear on the filesystem when you ask the model for its path.
"""

# Import everything that provides a URL or MIME type handler
from . import ews # noqa
from . import smb # noqa
from . import smbc # noqa
from . import data # noqa
from . import http # noqa
<<<<<<< HEAD
from . import derived # noqa
=======
from . import dropbox # noqa
from . import derived # noqa
from . import special # noqa
>>>>>>> de789678
<|MERGE_RESOLUTION|>--- conflicted
+++ resolved
@@ -27,10 +27,5 @@
 from . import smbc # noqa
 from . import data # noqa
 from . import http # noqa
-<<<<<<< HEAD
-from . import derived # noqa
-=======
 from . import dropbox # noqa
-from . import derived # noqa
-from . import special # noqa
->>>>>>> de789678
+from . import derived # noqa