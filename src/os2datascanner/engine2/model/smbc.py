--- conflicted
+++ resolved
@@ -213,12 +213,7 @@
 
     @contextmanager
     def make_path(self):
-<<<<<<< HEAD
-        ntr = NamedTemporaryResource(self.handle.name)
-        try:
-=======
-        with NamedTemporaryResource(self.get_handle().get_name()) as ntr:
->>>>>>> 939ca30c
+        with NamedTemporaryResource(self.handle.name) as ntr:
             with ntr.open("wb") as f:
                 with self.make_stream() as rf:
                     buf = rf.read(self.DOWNLOAD_CHUNK_SIZE)
