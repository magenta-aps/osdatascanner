#!/usr/bin/env python
# The contents of this file are subject to the Mozilla Public License
# Version 2.0 (the "License"); you may not use this file except in
# compliance with the License. You may obtain a copy of the License at
#    http://www.mozilla.org/MPL/
#
# Software distributed under the License is distributed on an "AS IS"basis,
# WITHOUT WARRANTY OF ANY KIND, either express or implied. See the License
# for the specific language governing rights and limitations under the
# License.
#
# OS2Webscanner was developed by Magenta in collaboration with OS2 the
# Danish community of open source municipalities (http://www.os2web.dk/).
#
# The code is currently governed by OS2 the Danish community of open
# source municipalities ( http://www.os2web.dk/ )

"""Start up and manage queue processors to ensure they stay running.

Starts up multiple instances of each processor.
Restarts processors if they die or if they get stuck processing a single
item for too long.
"""
import django

import os
import shutil
import sys
import subprocess
import time
import signal
from datetime import timedelta

base_dir = os.path.dirname(os.path.dirname(os.path.realpath(__file__)))
sys.path.append(base_dir + "/webscanner_site")
os.environ["DJANGO_SETTINGS_MODULE"] = "webscanner.settings"

os.umask(0007)

from django.utils import timezone
from django.db import transaction, IntegrityError, DatabaseError
from django import db
from django.conf import settings

from os2webscanner.models import ConversionQueueItem, Scan

var_dir = settings.VAR_DIR

log_dir = os.path.join(var_dir, "logs")

if not os.path.exists(log_dir):
    os.makedirs(log_dir)

processes_per_type = 2
processing_timeout = timedelta(minutes=3)

process_types = ('html', 'libreoffice', 'ocr', 'pdf', 'zip', 'text')

process_map = {}
process_list = []


def stop_process(p):
    """Stop the process."""
    if not 'process_handle' in p:
        print "Process %s already stopped" % p['name']
        return

    phandle = p['process_handle']
    del p['process_handle']
    pid = phandle.pid
    # If running, stop it
    if phandle.poll() is None:
        print "Terminating process %s" % p['name']
        phandle.terminate()
        phandle.wait()
    # Remove pid from process map
    if pid in process_map:
        del process_map[pid]
    # Set any ongoing queue-items for this process id to failed
    ongoing_items = ConversionQueueItem.objects.filter(
        status=ConversionQueueItem.PROCESSING,
        process_id=pid
    )
    # Remove the temp directories for the failed queue items
    for item in ongoing_items:
        # TODO: Log to occurrence log
        item.delete_tmp_dir()
    ongoing_items.update(
        status=ConversionQueueItem.FAILED
    )

    # Close logfile and remove it
    if 'log_fh' in p:
        log_fh = p['log_fh']
        del p['log_fh']
        log_fh.close()


def start_process(p):
    """Start the process."""
    if 'process_handle' in p:
        raise BaseException(
            "Program %s is already running" % p['name']
        )

    print "Starting process %s, (%s)" % (
        p['name'], " ".join(p['program_args'])
    )

    log_file = os.path.join(log_dir, p['name'] + '.log')
    log_fh = open(log_file, 'a')

    process_handle = subprocess.Popen(
        p['program_args'],
        stdout=log_fh,
        stderr=log_fh
    )

    pid = process_handle.pid

    if process_handle.poll() is None:
        print "Process %s started successfully, pid = %s" % (
            p['name'], pid
        )
    else:
        print "Failed to start process %s, exiting" % p['name']
        exit_handler()

    p['log_fh'] = log_fh
    p['process_handle'] = process_handle
    p['pid'] = pid
    process_map[pid] = p


def restart_process(processdata):
    """Stop and start the process."""
    stop_process(processdata)
    start_process(processdata)


def exit_handler(signum=None, frame=None):
    """Handle process manager exit signals by stopping all processes."""
    for p in process_list:
        stop_process(p)
    sys.exit(1)


signal.signal(signal.SIGTERM | signal.SIGINT | signal.SIGQUIT, exit_handler)


def main():
    """Main function."""
    # Delete all inactive scan's queue items to start with
    Scan.cleanup_finished_scans(timedelta(days=10000), log=True)

    for ptype in process_types:
        for i in range(processes_per_type):
            name = '%s%d' % (ptype, i)
            program = [
                'python',
                os.path.join(base_dir, 'scrapy-webscanner', 'process_queue.py'),
                ptype
            ]
            # Libreoffice takes the homedir name as second arg
            if "libreoffice" == ptype:
                program.append(name)
            p = {'program_args': program, 'name': name}
            process_map[name] = p
            process_list.append(p)

    for p in process_list:
        start_process(p)

    while True:
        sys.stdout.flush()
        sys.stderr.flush()
        db.reset_queries()
        for pdata in process_list:
            result = pdata['process_handle'].poll()
            if pdata['process_handle'].poll() is not None:
                print "Process %s has terminated, restarting it" % (
                    pdata['name']
                )
                restart_process(pdata)

        stuck_processes = ConversionQueueItem.objects.filter(
            status=ConversionQueueItem.PROCESSING,
            process_start_time__lt=(
                timezone.localtime(timezone.now()) - processing_timeout
            ),
        )

        for p in stuck_processes:
            pid = p.process_id
            if pid in process_map:
                print "Process with pid %s is stuck, restarting" % pid
                stuck_process = process_map[pid]
                restart_process(stuck_process)
            else:
                p.status = ConversionQueueItem.FAILED
<<<<<<< HEAD
                p.url.scan.log_occurrence(
                    "CONVERSION ERROR: file <{0}> type <{1}>, URL: {2}".format(
                        p.file,
                        p.type,
                        p.url.url
                    )
                )
                # Clean up failed conversion temp dir
                if os.access(p.tmp_dir, os.W_OK):
                    shutil.rmtree(p.tmp_dir, True)
=======
>>>>>>> 65aab07e
                p.save()
                # Clean up failed conversion temp dir
                p.delete_tmp_dir()

        try:
            with transaction.atomic():
                running_scans = Scan.objects.filter(
                    status=Scan.STARTED
                ).select_for_update(nowait=True)
                for scan in running_scans:
                    if not scan.pid:
                        continue
                    try:
                        # Check if process is still running
                        os.kill(scan.pid, 0)
                    except OSError:
                        scan.status = Scan.FAILED
                        scan.log_occurrence(
                            "SCAN FAILED: Process died"
                        )
                        scan.save()
        except (DatabaseError, IntegrityError) as e:
            pass

        # Cleanup finished scans from the last minute
        Scan.cleanup_finished_scans(timedelta(minutes=1), log=True)

        Scan.pause_non_ocr_conversions_on_scans_with_too_many_ocr_items()

        time.sleep(10)

try:
    main()
except KeyboardInterrupt:
    pass
except django.db.utils.InternalError as e:
    print e<|MERGE_RESOLUTION|>--- conflicted
+++ resolved
@@ -199,7 +199,6 @@
                 restart_process(stuck_process)
             else:
                 p.status = ConversionQueueItem.FAILED
-<<<<<<< HEAD
                 p.url.scan.log_occurrence(
                     "CONVERSION ERROR: file <{0}> type <{1}>, URL: {2}".format(
                         p.file,
@@ -210,8 +209,6 @@
                 # Clean up failed conversion temp dir
                 if os.access(p.tmp_dir, os.W_OK):
                     shutil.rmtree(p.tmp_dir, True)
-=======
->>>>>>> 65aab07e
                 p.save()
                 # Clean up failed conversion temp dir
                 p.delete_tmp_dir()
