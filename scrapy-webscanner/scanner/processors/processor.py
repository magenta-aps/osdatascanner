--- conflicted
+++ resolved
@@ -4,11 +4,8 @@
 import time
 import os
 import mimetypes
-<<<<<<< HEAD
 import sys
-=======
 import magic
->>>>>>> 6c312dce
 
 base_dir = os.path.realpath(os.path.join(
     os.path.dirname(os.path.realpath(__file__)), '..', '..', '..'
