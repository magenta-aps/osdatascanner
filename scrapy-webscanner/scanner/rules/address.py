# coding=utf-8
# The contents of this file are subject to the Mozilla Public License
# Version 2.0 (the "License"); you may not use this file except in
# compliance with the License. You may obtain a copy of the License at
#    http://www.mozilla.org/MPL/
#
# Software distributed under the License is distributed on an "AS IS"basis,
# WITHOUT WARRANTY OF ANY KIND, either express or implied. See the License
# for the specific language governing rights and limitations under the
# License.
#
# OS2Webscanner was developed by Magenta in collaboration with OS2 the
# Danish community of open source municipalities (http://www.os2web.dk/).
#
# The code is currently governed by OS2 the Danish community of open
# source municipalities ( http://www.os2web.dk/ )

"""Rules for name scanning."""

import regex
import os
import codecs

from rule import Rule
from os2webscanner.models import Sensitivity
from ..items import MatchItem

# Match whitespace except newlines
_whitespace = "[^\\S\\n\\r]+"
_simple_name = "\\p{Uppercase}(\\p{L}+|\\.?)"
_house_number = "[1-9][0-9]*[a-zA-Z]?"
_zip_code = "[1-9][0-9][0-9][0-9]"

_street_name = "{0}({1}{0})?".format(_simple_name, _whitespace)

_street_address = "(?P<street_name>{0}){1}(?P<house_number>{2})".format(
    _street_name, _whitespace, _house_number
)
_zip_city = "(?P<zip_code>{0}){1}(?P<city>{2})".format(
    _zip_code,
    _whitespace,
    _simple_name
)
_optional_comma = ",?"
_optional_whitespace = "[^\\S\\n\\r]?"

full_address_regex = regex.compile(
    "\\b" + _street_address + _optional_comma + "(" + _optional_whitespace +
    _zip_city + ")?" + "\\b",
    regex.UNICODE
)


def match_full_address(text):
    """Return possible address matches in the given text."""
    matches = set()
    it = full_address_regex.finditer(text, overlapped=False)
    for m in it:
        street_address = m.group("street_name")
        house_number = m.group("house_number")

        try:
            zip_code = m.group("zip_code")
        except IndexError:
            zip_code = ''
        try:
            city = m.group("city")
        except IndexError:
            city = ''

        matched_text = m.group(0)
        matches.add(
            (street_address, house_number, zip_code, city, matched_text)
        )
    return matches


def load_name_file(file_name):
    r"""Load a data file containing persons names in uppercase.

    The names should be separated by a tab character followed by a number,
    one name per line.

    The file is of the format:
    NAME\t12312

    Return a list of all the names in unicode.
    :param file_name:
    :return:
    """
    names = []
    for line in codecs.open(file_name, "r", "latin-1"):
        names.append(unicode(line.strip().upper()))
    return names


def load_whitelist(whitelist):
    """Load a list of names from a multi-line string, one name per line.

    Returns a set of the names in all upper-case characters
    """
    if whitelist:
        return set([line.upper().strip() for line in whitelist.splitlines()])
    else:
        return set()


class AddressRule(Rule):

    """Represents a rule which scans for Full Names in text.

    The rule loads a list of names from first and last name files and matches
    names against them to determine the sensitivity level of the matches.
    Matches against full, capitalized, names with up to 2 middle names.
    """

    name = 'address'
    _data_dir = os.path.dirname(
        os.path.dirname(os.path.dirname(os.path.realpath(__file__)))) + '/data'
    _street_name_file = 'gadenavne.txt'

    def __init__(self, whitelist=None, blacklist=None):
        """Initialize the rule with an optional whitelist.

        The whitelist should contains a multi-line string, with one name per
        line.
        """
        # Load first and last names from data files
        self.street_names = load_name_file(
            self._data_dir + '/' + self._street_name_file
        )
        # Convert to sets for efficient lookup
        self.street_names = set(self.street_names)
        self.whitelist = load_whitelist(whitelist)
        self.blacklist = load_whitelist(blacklist)

    def execute(self, text):
        """Execute the Name rule."""
        matches = set()
        unmatched_text = text

        # Check for whole addresses, i.e. at least street name + house
        # number.
        addresses = match_full_address(text)
        for address in addresses:
            # Match each name against the list of first and last names
            street_name = address[0].upper()
            house_number = address[1].upper()
            zip_code = address[2].upper() if address[2] else ''
            city = address[3].upper()if address[3] else ''

            street_address = u"%s %s" % (street_name, house_number)
            full_address = u"%s %s, %s %s" % (street_name, house_number,
                                              zip_code, city)

            if (street_address in self.whitelist or
                full_address in self.whitelist):
                continue
<<<<<<< HEAD
            blacklisted = (street_name in self.blacklist or 
=======
            blacklisted = (street_name in self.blacklist or
>>>>>>> 244ba690
                           street_address in self.blacklist or
                           full_address in self.blacklist)
            street_match = street_name[:20] in self.street_names

            if blacklisted:
                sensitivity = Sensitivity.HIGH
            elif street_match:
                # Real street name, but not blacklisted
                sensitivity = Sensitivity.LOW
            else:
                if zip_code or city:
                    # No real street name, but apparently an address
                    sensitivity = Sensitivity.OK
                else:
                    continue

            # Store the original matching text
            matched_text = address[4]

            # Update remaining, i.e. unmatched text
            unmatched_text = unmatched_text.replace(matched_text, "", 1)

            matches.add(
                MatchItem(matched_data=matched_text, sensitivity=sensitivity)
            )
        return matches<|MERGE_RESOLUTION|>--- conflicted
+++ resolved
@@ -156,11 +156,7 @@
             if (street_address in self.whitelist or
                 full_address in self.whitelist):
                 continue
-<<<<<<< HEAD
-            blacklisted = (street_name in self.blacklist or 
-=======
             blacklisted = (street_name in self.blacklist or
->>>>>>> 244ba690
                            street_address in self.blacklist or
                            full_address in self.blacklist)
             street_match = street_name[:20] in self.street_names
