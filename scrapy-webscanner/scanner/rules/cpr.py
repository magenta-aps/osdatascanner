# The contents of this file are subject to the Mozilla Public License
# Version 2.0 (the "License"); you may not use this file except in
# compliance with the License. You may obtain a copy of the License at
#    http://www.mozilla.org/MPL/
#
# Software distributed under the License is distributed on an "AS IS"basis,
# WITHOUT WARRANTY OF ANY KIND, either express or implied. See the License
# for the specific language governing rights and limitations under the
# License.
#
# OS2Webscanner was developed by Magenta in collaboration with OS2 the
# Danish community of open source municipalities (http://www.os2web.dk/).
#
# The code is currently governed by OS2 the Danish community of open
# source municipalities ( http://www.os2web.dk/ )
"""Rules for CPR scanning."""

import regex
from datetime import datetime

from rule import Rule
from os2webscanner.models import Sensitivity
from ..items import MatchItem


class CPRRule(Rule):
    """Represents a rule which scans for CPR numbers."""

    name = 'cpr'

    def __init__(self, do_modulus11):
<<<<<<< HEAD
=======
        """Initialize the CPR Rule."""
>>>>>>> ff7d46fd
        self.do_modulus11 = do_modulus11

    def execute(self, text):
        """Execute the CPR rule."""
        matches = match_cprs(text, do_modulus11=self.do_modulus11)
        return matches

# TODO: Improve
cpr_regex = regex.compile("\\b(\\d{6})[\\s\-/\\.]?(\\d{4})\\b")

# As of 11. January 2011, a total of 18 CPR numbers have been assigned
# without a valid modulus 11 check digit - all men born 1. January 1965
# or 1. January 1966.
# https://cpr.dk/cpr-systemet/opbygning-af-cpr-nummeret/
cpr_exception_dates = (
    # 1. January 1965
    datetime(year=1965, month=1, day=1),
    # 1. January 1966
    datetime(year=1966, month=1, day=1)
)


def date_check(cpr):
    """Check a CPR number for a valid date.

    The CPR number is passed as a string of sequential digits with no spaces
    or dashes.
    """
    try:
        _get_birth_date(cpr)
        return True
    except ValueError:
        # Invalid date
        return False


def _get_birth_date(cpr):
    """Get the birth date as a datetime from the CPR number.

    If the CPR has an invalid birthday, raises ValueError.
    """
    day = int(cpr[0:2])
    month = int(cpr[2:4])
    year = int(cpr[4:6])

    year_check = int(cpr[7])

    # Convert 2-digit year to 4-digit:
    if year_check >= 0 and year_check <= 3:
        year += 1900
    elif year_check == 4:
        if year > 36:
            year += 1900
        else:
            year += 2000
    elif year_check >= 5 and year_check <= 8:
        if year > 57:
            year += 1800
        else:
            year += 2000
    elif year_check == 9:
        if year > 37:
            year += 1900
        else:
            year += 2000

    return datetime(day=day, month=month, year=year)


def _is_modulus11(cpr):
    """Perform a modulus-11 check on the CPR number.

    This should not be called directly as it does not make any exceptions
<<<<<<< HEAD
    for numbers for which the modulus-11 check should not be performed."""
=======
    for numbers for which the modulus-11 check should not be performed.
    """
>>>>>>> ff7d46fd
    checksum = int(cpr[0]) * 4 + \
        int(cpr[1]) * 3 + \
        int(cpr[2]) * 2 + \
        int(cpr[3]) * 7 + \
        int(cpr[4]) * 6 + \
        int(cpr[5]) * 5 + \
        int(cpr[6]) * 4 + \
        int(cpr[7]) * 3 + \
        int(cpr[8]) * 2 + \
        int(cpr[9]) * 1
    return checksum % 11 == 0


def modulus11_check(cpr):
    """Perform a modulus-11 check on a CPR number with exceptions.

    Return True if the number either passes the modulus-11 check OR is one
    assigned to a person born on one of the exception dates where the
<<<<<<< HEAD
    modulus-11 check should not be applied."""
=======
    modulus-11 check should not be applied.
    """
>>>>>>> ff7d46fd
    try:
        birth_date = _get_birth_date(cpr)
    except ValueError:
        return False

    # Return True if the birth dates are one of the exceptions to the
    # modulus 11 rule.
    if birth_date in cpr_exception_dates:
        return True
    else:
        # Otherwise, perform the modulus-11 check
        return _is_modulus11(cpr)


def match_cprs(text, do_modulus11=True, mask_digits=True):
    """Return MatchItem objects for each CPR matched in the given text.

    If mask_digits is False, then the matches will contain full CPR numbers.
    """
    it = cpr_regex.finditer(text)
    matches = set()
    for m in it:
        cpr = m.group(1) + m.group(2)
        valid_date = date_check(cpr)
        if do_modulus11:
            valid_modulus11 = modulus11_check(cpr)
        else:
            valid_modulus11 = True
        if mask_digits:
            # Mask last 6 digits
            cpr = cpr[0:4] + "XXXXXX"
        if valid_date and valid_modulus11:
            matches.add(
                MatchItem(matched_data=cpr, sensitivity=Sensitivity.HIGH))
    return matches<|MERGE_RESOLUTION|>--- conflicted
+++ resolved
@@ -24,15 +24,13 @@
 
 
 class CPRRule(Rule):
+
     """Represents a rule which scans for CPR numbers."""
 
     name = 'cpr'
 
     def __init__(self, do_modulus11):
-<<<<<<< HEAD
-=======
         """Initialize the CPR Rule."""
->>>>>>> ff7d46fd
         self.do_modulus11 = do_modulus11
 
     def execute(self, text):
@@ -106,12 +104,8 @@
     """Perform a modulus-11 check on the CPR number.
 
     This should not be called directly as it does not make any exceptions
-<<<<<<< HEAD
-    for numbers for which the modulus-11 check should not be performed."""
-=======
     for numbers for which the modulus-11 check should not be performed.
     """
->>>>>>> ff7d46fd
     checksum = int(cpr[0]) * 4 + \
         int(cpr[1]) * 3 + \
         int(cpr[2]) * 2 + \
@@ -130,12 +124,8 @@
 
     Return True if the number either passes the modulus-11 check OR is one
     assigned to a person born on one of the exception dates where the
-<<<<<<< HEAD
-    modulus-11 check should not be applied."""
-=======
     modulus-11 check should not be applied.
     """
->>>>>>> ff7d46fd
     try:
         birth_date = _get_birth_date(cpr)
     except ValueError:
