# The contents of this file are subject to the Mozilla Public License
# Version 2.0 (the "License"); you may not use this file except in
# compliance with the License. You may obtain a copy of the License at
#    http://www.mozilla.org/MPL/
#
# Software distributed under the License is distributed on an "AS IS"basis,
# WITHOUT WARRANTY OF ANY KIND, either express or implied. See the License
# for the specific language governing rights and limitations under the
# License.
#
# OS2Webscanner was developed by Magenta in collaboration with OS2 the
# Danish community of open source municipalities (http://www.os2web.dk/).
#
# The code is currently governed by OS2 the Danish community of open
# source municipalities ( http://www.os2web.dk/ )
"""Regular expression-based rules."""

import logging
import re

import regex

from .cpr import CPRRule
from .rule import Rule
from ..items import MatchItem


class RegexRule(Rule):
    """Represents a rule which matches using a regular expression."""

    def __init__(self, name, pattern_strings, sensitivity, cpr_enabled=False, ignore_irrelevant=False,
                 do_modulus11=False, *args, **kwargs):
        """Initialize the rule.
        The sensitivity is used to assign a sensitivity value to matches.
        """
        # Convert QuerySet to list
        super().__init__(*args, **kwargs)
        self.regex_patterns = list(pattern_strings.all())

        self.name = name
        self.sensitivity = sensitivity
        self.cpr_enabled = cpr_enabled
        self.ignore_irrelevant = ignore_irrelevant
        self.do_modulus11 = do_modulus11
        self.regex_str = ''

        if not self._is_cpr_only():
            logging.info('------- Regex patters ---------')
            for _psuedoRule in self.regex_patterns:
                logging.info(_psuedoRule.pattern_string)
            logging.info('-----------------------------\n')
            self.regex_str = self.compund_rules()
            self.regex = regex.compile(self.regex_str, regex.DOTALL)

        # bind the 'do_modulus11' and 'ignore_irrelevant' variables to the cpr_enabled property so that they're always
        # false if it is false
        if not cpr_enabled:
            self.do_modulus11 = cpr_enabled
            self.ignore_irrelevant = cpr_enabled

    def __str__(self):
        """
        Returns a string object representation of this object
        :return:
        """
        return '{\n\tname: ' + self.name + \
               ',\n\tregex: ' + self.regex_str + \
               ',\n\tcpr_enabled: ' + str(self._is_cpr_only()) + \
               ',\n\tsensitivity: ' + str(self.sensitivity) + '\n}'

    def compund_rules(self):
        """
        This method compounds all the regex patterns in the rule set into one regex rule that is OR'ed
        e.g. A ruleSet of {pattern1, pattern2, pattern3} becomes (pattern1 | pattern2 | pattern3)
        :return: RegexRule representing the compound rule
        """

        rule_set = set(self.regex_patterns)
        if len(rule_set) == 1:
            return rule_set.pop().pattern_string
        if len(rule_set) > 1:
            compound_rule = '('
            for _ in self.regex_patterns:
                compound_rule += rule_set.pop().pattern_string
                if len(rule_set) <= 0:
                    compound_rule += ')'
                else:
                    compound_rule += '|'
            print('Returning< '+compound_rule+' >')
            return compound_rule
        if len(rule_set) < 1:
            return None

    def execute(self, text):
        """Execute the rule on the text."""
        matches = set()

        if self._is_cpr_only():
            cpr_rule = CPRRule(self.do_modulus11, self.ignore_irrelevant, whitelist=None)
            temp_matches = cpr_rule.execute(text)
            matches.update(temp_matches)
        else:
            re_matches = self.regex.finditer(text)
            if self.cpr_enabled:
                cpr_rule = CPRRule(self.do_modulus11, self.ignore_irrelevant, whitelist=None)
                matches.update(cpr_rule.execute(text))

            for match in re_matches:
                matched_data = match.group(0)
                if len(matched_data) > 1024:
                    # TODO: Get rid of magic number
                    matched_data = match.group(1)
                matches.add(MatchItem(matched_data=matched_data,
                                      sensitivity=self.sensitivity))
        return matches

    def is_all_match(self, matches):
        """
        Checks if each rule is matched with the provided list of matches
        :param matches: List of matches
        :return: {True | false}
        """
        if not isinstance(matches, set):
            return False

        cpr_match = False

        # If it turns out that we're only doing a cpr scan then scan for the first match and return true
        if self._is_cpr_only():
            for match in matches:
<<<<<<< HEAD

                if re.match(pattern.pattern_string, match['matched_data']) and regex_patterns:
                    regex_patterns.pop()
=======
                if re.match(self.cpr_pattern, match['original_matched_data']):
                    return True
        else:
            regex_patterns = set(self.regex_patterns)

            # for rule in self.regex_patterns:
            for pattern in self.regex_patterns:
                for match in matches:
                    if re.match(pattern.pattern_string, match['matched_data']) and regex_patterns:
                        regex_patterns.pop()
                        continue
                    if self.cpr_enabled and not cpr_match and 'original_matched_data' in match:
                        if re.match(self.cpr_pattern, match['original_matched_data']):
                            cpr_match = True

                if not regex_patterns:
>>>>>>> 334f0933
                    break
            if not self.cpr_enabled:
                return not regex_patterns
            else:
                return not regex_patterns and cpr_match

    def _is_cpr_only(self):
        """Just a method to decide if we are only doing a CPR scan."""

        return self.cpr_enabled and len(self.regex_patterns) <= 0<|MERGE_RESOLUTION|>--- conflicted
+++ resolved
@@ -128,11 +128,6 @@
         # If it turns out that we're only doing a cpr scan then scan for the first match and return true
         if self._is_cpr_only():
             for match in matches:
-<<<<<<< HEAD
-
-                if re.match(pattern.pattern_string, match['matched_data']) and regex_patterns:
-                    regex_patterns.pop()
-=======
                 if re.match(self.cpr_pattern, match['original_matched_data']):
                     return True
         else:
@@ -149,7 +144,6 @@
                             cpr_match = True
 
                 if not regex_patterns:
->>>>>>> 334f0933
                     break
             if not self.cpr_enabled:
                 return not regex_patterns
