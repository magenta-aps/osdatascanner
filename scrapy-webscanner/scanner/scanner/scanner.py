# The contents of this file are subject to the Mozilla Public License
# Version 2.0 (the "License"); you may not use this file except in
# compliance with the License. You may obtain a copy of the License at
#    http://www.mozilla.org/MPL/
#
# Software distributed under the License is distributed on an "AS IS"basis,
# WITHOUT WARRANTY OF ANY KIND, either express or implied. See the License
# for the specific language governing rights and limitations under the
# License.
#
# OS2Webscanner was developed by Magenta in collaboration with OS2 the
# Danish community of open source municipalities (http://www.os2web.dk/).
#
# The code is currently governed by OS2 the Danish community of open
# source municipalities ( http://www.os2web.dk/ )
"""Contains a Scanner."""
from urlparse import urljoin, urlparse

from ..rules.name import NameRule
from ..rules.cpr import CPRRule
from ..rules.regexrule import RegexRule

from ..processors.processor import Processor
from os2webscanner.models import Scan, Domain


class Scanner:

    """Represents a scanner which can scan data using configured rules."""

    def __init__(self, scan_id):
        """Load the scanner settings from the given scan ID."""
        # Get scan object from DB
        self.scan_object = Scan.objects.get(pk=scan_id)
        self.rules = self._load_rules()
        self.valid_domains = self.scan_object.domains.filter(
            validation_status=Domain.VALID
        )

    def _load_rules(self):
        """Load rules based on Scanner settings."""
        rules = []
        if self.scan_object.do_cpr_scan:
            rules.append(
<<<<<<< HEAD
                CPRRule(do_modulus11=self.scanner_object.do_cpr_modulus11,
                        ignore_irrelevant=
                        self.scanner_object.do_cpr_ignore_irrelevant)
            )
        # TODO: Re-enable once we have a more sensible way of doing name scans.
        # Note, this also disables name scanning for existing scanners.
        # if self.scanner_object.do_name_scan:
        if False:
=======
                CPRRule(do_modulus11=self.scan_object.do_cpr_modulus11)
            )
        if self.scan_object.do_name_scan:
>>>>>>> 5367df89
            rules.append(
                NameRule(whitelist=self.scan_object.whitelisted_names)
            )
        # Add Regex Rules
        for rule in self.scan_object.regex_rules.all():
            rules.append(
                RegexRule(
                    name=rule.name,
                    match_string=rule.match_string,
                    sensitivity=rule.sensitivity
                )
            )
        return rules

    def get_exclusion_rules(self):
        """Return a list of exclusion rules associated with the Scanner."""
        exclusion_rules = []
        for domain in self.valid_domains:
            exclusion_rules.extend(domain.exclusion_rule_list())
        return exclusion_rules

    def get_sitemap_urls(self):
        """Return a list of sitemap.xml URLs across all the scanner's domains.
        """
        urls = []
        for domain in self.valid_domains:
            # Do some normalization of the URL to get the sitemap.xml file
            sitemap_url = domain.get_sitemap_url()
            if sitemap_url:
                urls.append(sitemap_url)
        return urls

    def get_uploaded_sitemap_urls(self):
        """Return a list of uploaded sitemap.xml files for all scanner domains.
        """
        urls = []
        for domain in self.valid_domains:
            if domain.sitemap != '':
                urls.append('file://' + domain.sitemap_full_path)
        return urls

    def get_domains(self):
        """Return a list of domains."""
        domains = []
        for d in self.valid_domains:
            if d.url.startswith('http://') or d.url.startswith('https://'):
                domains.append(urlparse(d.url).hostname)
            else:
                domains.append(d.url)
        return domains

    def scan(self, data, url_object):
        """Scan data for matches from a spider.

        Processes the data using the appropriate processor for the mime-type
        of the url_object parameter. The processor will either handle the data
        immediately or add it to a conversion queue.
        Returns True if the data was processed successfully or if the item
        was queued to be processed.
        """
        processor_type = Processor.mimetype_to_processor_type(
            url_object.mime_type
        )
        processor = Processor.processor_by_type(processor_type)
        if processor is not None:
            return processor.handle_spider_item(data, url_object)

    def execute_rules(self, text):
        """Execute the scanner's rules on the given text.

        Returns a list of matches.
        """
        matches = []
        for rule in self.rules:
            rule_matches = rule.execute(text)
            # Associate the rule with the match
            for match in rule_matches:
                match['matched_rule'] = rule.name
            matches.extend(rule_matches)
        return matches<|MERGE_RESOLUTION|>--- conflicted
+++ resolved
@@ -42,7 +42,6 @@
         rules = []
         if self.scan_object.do_cpr_scan:
             rules.append(
-<<<<<<< HEAD
                 CPRRule(do_modulus11=self.scanner_object.do_cpr_modulus11,
                         ignore_irrelevant=
                         self.scanner_object.do_cpr_ignore_irrelevant)
@@ -51,11 +50,6 @@
         # Note, this also disables name scanning for existing scanners.
         # if self.scanner_object.do_name_scan:
         if False:
-=======
-                CPRRule(do_modulus11=self.scan_object.do_cpr_modulus11)
-            )
-        if self.scan_object.do_name_scan:
->>>>>>> 5367df89
             rules.append(
                 NameRule(whitelist=self.scan_object.whitelisted_names)
             )
