# The contents of this file are subject to the Mozilla Public License
# Version 2.0 (the "License"); you may not use this file except in
# compliance with the License. You may obtain a copy of the License at
#    http://www.mozilla.org/MPL/
#
# Software distributed under the License is distributed on an "AS IS"basis,
# WITHOUT WARRANTY OF ANY KIND, either express or implied. See the License
# for the specific language governing rights and limitations under the
# License.
#
# OS2Webscanner was developed by Magenta in collaboration with OS2 the
# Danish community of open source municipalities (http://www.os2web.dk/).
#
# The code is currently governed by OS2 the Danish community of open
# source municipalities ( http://www.os2web.dk/ )
"""Contains a Scanner."""
from urlparse import urljoin, urlparse

from ..rules.name import NameRule
from ..rules.cpr import CPRRule
from ..rules.regexrule import RegexRule

from ..processors.processor import Processor
from os2webscanner.models import Scan, Domain


class Scanner:

    """Represents a scanner which can scan data using configured rules."""

    def __init__(self, scan_id):
        """Load the scanner settings from the given scan ID."""
        # Get scan object from DB
        self.scan_object = Scan.objects.get(pk=scan_id)
        self.rules = self._load_rules()
        self.valid_domains = self.scan_object.domains.filter(
            validation_status=Domain.VALID
        )

    def _load_rules(self):
        """Load rules based on Scanner settings."""
        rules = []
        if self.scan_object.do_cpr_scan:
            rules.append(
<<<<<<< HEAD
                CPRRule(do_modulus11=self.scan_object.do_cpr_modulus11,
                        ignore_irrelevant=
                        self.scan_object.do_cpr_ignore_irrelevant)
=======
                CPRRule(
                    do_modulus11=self.scan_object.do_cpr_modulus11,
                    ignore_irrelevant=self.scan_object.do_cpr_ignore_irrelevant
                )
>>>>>>> 51894f86
            )
        # TODO: Re-enable once we have a more sensible way of doing name scans.
        # Note, this also disables name scanning for existing scanners.
        # if self.scan_object.do_name_scan:
        if False:
            rules.append(
                NameRule(whitelist=self.scan_object.whitelisted_names)
            )
        # Add Regex Rules
        for rule in self.scan_object.regex_rules.all():
            rules.append(
                RegexRule(
                    name=rule.name,
                    match_string=rule.match_string,
                    sensitivity=rule.sensitivity
                )
            )
        return rules

    def get_exclusion_rules(self):
        """Return a list of exclusion rules associated with the Scanner."""
        exclusion_rules = []
        for domain in self.valid_domains:
            exclusion_rules.extend(domain.exclusion_rule_list())
        return exclusion_rules

    def get_sitemap_urls(self):
        """Return a list of sitemap.xml URLs across all the scanner's domains.
        """
        urls = []
        for domain in self.valid_domains:
            # Do some normalization of the URL to get the sitemap.xml file
            sitemap_url = domain.get_sitemap_url()
            if sitemap_url:
                urls.append(sitemap_url)
        return urls

    def get_uploaded_sitemap_urls(self):
        """Return a list of uploaded sitemap.xml files for all scanner domains.
        """
        urls = []
        for domain in self.valid_domains:
            if domain.sitemap != '':
                urls.append('file://' + domain.sitemap_full_path)
        return urls

    def get_domains(self):
        """Return a list of domains."""
        domains = []
        for d in self.valid_domains:
            if d.url.startswith('http://') or d.url.startswith('https://'):
                domains.append(urlparse(d.url).hostname)
            else:
                domains.append(d.url)
        return domains

    def scan(self, data, url_object):
        """Scan data for matches from a spider.

        Processes the data using the appropriate processor for the mime-type
        of the url_object parameter. The processor will either handle the data
        immediately or add it to a conversion queue.
        Returns True if the data was processed successfully or if the item
        was queued to be processed.
        """
        processor_type = Processor.mimetype_to_processor_type(
            url_object.mime_type
        )
        processor = Processor.processor_by_type(processor_type)
        if processor is not None:
            return processor.handle_spider_item(data, url_object)

    def execute_rules(self, text):
        """Execute the scanner's rules on the given text.

        Returns a list of matches.
        """
        matches = []
        for rule in self.rules:
            rule_matches = rule.execute(text)
            # Associate the rule with the match
            for match in rule_matches:
                match['matched_rule'] = rule.name
            matches.extend(rule_matches)
        return matches<|MERGE_RESOLUTION|>--- conflicted
+++ resolved
@@ -42,21 +42,12 @@
         rules = []
         if self.scan_object.do_cpr_scan:
             rules.append(
-<<<<<<< HEAD
-                CPRRule(do_modulus11=self.scan_object.do_cpr_modulus11,
-                        ignore_irrelevant=
-                        self.scan_object.do_cpr_ignore_irrelevant)
-=======
                 CPRRule(
                     do_modulus11=self.scan_object.do_cpr_modulus11,
                     ignore_irrelevant=self.scan_object.do_cpr_ignore_irrelevant
                 )
->>>>>>> 51894f86
             )
-        # TODO: Re-enable once we have a more sensible way of doing name scans.
-        # Note, this also disables name scanning for existing scanners.
-        # if self.scan_object.do_name_scan:
-        if False:
+        if self.scan_object.do_name_scan:
             rules.append(
                 NameRule(whitelist=self.scan_object.whitelisted_names)
             )
