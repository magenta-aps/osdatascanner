--- conflicted
+++ resolved
@@ -215,11 +215,7 @@
 
     def get_scanner_object(self, spider):
         """Return the spider's scanner object."""
-<<<<<<< HEAD
-        return spider.scanner.scan_object
-=======
         return spider.scanner.scan_object.scanner
->>>>>>> 73f4ac1e
 
 
 class LastModifiedCheckMiddleware(object):
@@ -341,11 +337,7 @@
 
     def get_scanner_object(self, spider):
         """Return the spider's scanner object."""
-<<<<<<< HEAD
-        return spider.scanner.scan_object
-=======
         return spider.scanner.scan_object.scanner
->>>>>>> 73f4ac1e
 
     def has_been_modified(self, request, response, spider):
         """Return whether the response was modified since last seen.
