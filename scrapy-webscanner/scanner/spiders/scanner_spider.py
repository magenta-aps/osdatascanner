--- conflicted
+++ resolved
@@ -72,10 +72,7 @@
                 url = url.replace('*.', '')
                 self.start_urls.append(url)
 
-<<<<<<< HEAD
-=======
-
->>>>>>> fb747b2d
+
         self.link_extractor = LxmlLinkExtractor(
             deny_extensions=(),
             tags=('a', 'area', 'frame', 'iframe', 'script'),
