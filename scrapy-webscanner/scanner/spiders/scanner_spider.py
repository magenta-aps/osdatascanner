--- conflicted
+++ resolved
@@ -14,25 +14,20 @@
 # The code is currently governed by OS2 the Danish community of open
 # source municipalities ( http://www.os2web.dk/ )
 """Contains a scanner spider."""
+import chardet
+import errno
+import logging
+import magic
 import mimetypes
-
-from os2webscanner.utils import capitalize_first
+import os
+from os import walk
+import re
 import regex
-import logging
 
 from scrapy.spidermiddlewares.httperror import HttpError
 from scrapy.exceptions import IgnoreRequest
 from scrapy.http import Request, HtmlResponse, TextResponse
-import re
-import chardet
-import magic
-<<<<<<< HEAD
-import logging
-=======
-import errno
-import os
-from os import walk
->>>>>>> 6f69b1f0
+from scrapy.utils.response import response_status_message
 
 # Use our monkey-patched link extractor
 from ..linkextractor import LxmlLinkExtractor
@@ -41,9 +36,9 @@
 
 from ..processors.processor import Processor
 
+from os2webscanner.utils import capitalize_first
 from os2webscanner.models.url_model import Url
 from os2webscanner.models.referrerurl_model import ReferrerUrl
-from scrapy.utils.response import response_status_message
 
 
 class ScannerSpider(BaseScannerSpider):
