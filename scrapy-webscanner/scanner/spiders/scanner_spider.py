--- conflicted
+++ resolved
@@ -73,13 +73,10 @@
             attrs=('href', 'src')
         )
 
-<<<<<<< HEAD
         self.do_last_modified_check = True
         self.do_last_modified_check_head_request = True
-=======
         self.referrers = {}
         self.external_urls = set()
->>>>>>> 58480ce9
 
     def start_requests(self):
         """Return requests for all starting URLs AND sitemap URLs."""
