#!/usr/bin/env bash

prod_dir=/var/www/os2datascanner
repo_dir=`cat .pwd`
install_dir=$repo_dir


function prepare_ressources()
{

    ./install.sh

    # Migrate
    source $install_dir/python-env/bin/activate

    managepy=$install_dir/webscanner_site/manage.py

    $managepy collectstatic
    $managepy makemigrations --merge
    $managepy migrate

    $managepy makemessages --ignore=scrapy-webscanner/* --ignore=python-env/*
    $managepy compilemessages

}

#
# PRODUCTION SETUP
#

function copy_to_prod_dir()
{

    echo 'Coyping to prod dir...'
    sudo rm --recursive $prod_dir/webscanner_site/static/ $prod_dir/python-env $prod_dir/django-os2webscanner/

    sudo cp --recursive -u cron django-os2webscanner python-env scrapy-webscanner webscanner_client webscanner_site xmlrpc_clients $prod_dir
    sudo cp NEWS LICENSE README VERSION $prod_dir

    sudo chown --recursive www-data:www-data $prod_dir
    echo 'Done Coyping.'

}

function restart_ressources()
{
<<<<<<< HEAD
    echo 'Restarting services...'
    sudo kill `pidof python`
=======

    sudo pkill python
>>>>>>> 38d64ecf
    sudo pkill soffice.bin

    sudo service datascanner-manager reload
    sudo service supervisor reload
    sudo service apache2 reload
    echo 'Services restarted.'
}

prepare_ressources
copy_to_prod_dir
restart_ressources<|MERGE_RESOLUTION|>--- conflicted
+++ resolved
@@ -44,13 +44,8 @@
 
 function restart_ressources()
 {
-<<<<<<< HEAD
     echo 'Restarting services...'
-    sudo kill `pidof python`
-=======
-
     sudo pkill python
->>>>>>> 38d64ecf
     sudo pkill soffice.bin
 
     sudo service datascanner-manager reload
